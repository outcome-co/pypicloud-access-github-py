[[package]]
name = "aiohttp"
version = "3.7.4.post0"
description = "Async http client/server framework (asyncio)"
category = "main"
optional = false
python-versions = ">=3.6"

[package.dependencies]
async-timeout = ">=3.0,<4.0"
attrs = ">=17.3.0"
chardet = ">=2.0,<5.0"
multidict = ">=4.5,<7.0"
typing-extensions = ">=3.6.5"
yarl = ">=1.0,<2.0"

[package.extras]
speedups = ["aiodns", "brotlipy", "cchardet"]

[[package]]
name = "appdirs"
version = "1.4.4"
description = "A small Python module for determining appropriate platform-specific dirs, e.g. a \"user data dir\"."
category = "dev"
optional = false
python-versions = "*"

[[package]]
name = "appnope"
version = "0.1.2"
description = "Disable App Nap on macOS >= 10.9"
category = "dev"
optional = false
python-versions = "*"

[[package]]
name = "asgiref"
version = "3.3.1"
description = "ASGI specs, helper code, and adapters"
category = "main"
optional = false
python-versions = ">=3.5"

[package.extras]
tests = ["pytest", "pytest-asyncio"]

[[package]]
name = "astor"
version = "0.8.1"
description = "Read/rewrite/write Python ASTs"
category = "dev"
optional = false
python-versions = "!=3.0.*,!=3.1.*,!=3.2.*,!=3.3.*,>=2.7"

[[package]]
name = "async-timeout"
version = "3.0.1"
description = "Timeout context manager for asyncio programs"
category = "main"
optional = false
python-versions = ">=3.5.3"

[[package]]
name = "atomicwrites"
version = "1.4.0"
description = "Atomic file writes."
category = "dev"
optional = false
python-versions = ">=2.7, !=3.0.*, !=3.1.*, !=3.2.*, !=3.3.*"

[[package]]
name = "attrs"
version = "20.3.0"
description = "Classes Without Boilerplate"
category = "main"
optional = false
python-versions = ">=2.7, !=3.0.*, !=3.1.*, !=3.2.*, !=3.3.*"

[package.extras]
dev = ["coverage[toml] (>=5.0.2)", "hypothesis", "pympler", "pytest (>=4.3.0)", "six", "zope.interface", "furo", "sphinx", "pre-commit"]
docs = ["furo", "sphinx", "zope.interface"]
tests = ["coverage[toml] (>=5.0.2)", "hypothesis", "pympler", "pytest (>=4.3.0)", "six", "zope.interface"]
tests_no_zope = ["coverage[toml] (>=5.0.2)", "hypothesis", "pympler", "pytest (>=4.3.0)", "six"]

[[package]]
name = "backcall"
version = "0.2.0"
description = "Specifications for callback functions passed in to an API"
category = "dev"
optional = false
python-versions = "*"

[[package]]
name = "bandit"
version = "1.7.0"
description = "Security oriented static analyser for python code."
category = "dev"
optional = false
python-versions = ">=3.5"

[package.dependencies]
colorama = {version = ">=0.3.9", markers = "platform_system == \"Windows\""}
GitPython = ">=1.0.1"
PyYAML = ">=5.3.1"
six = ">=1.10.0"
stevedore = ">=1.20.0"

[[package]]
name = "beaker"
version = "1.11.0"
description = "A Session and Caching library with WSGI Middleware"
category = "dev"
optional = false
python-versions = "*"

[package.dependencies]
funcsigs = "*"

[package.extras]
crypto = ["pycryptopp (>=0.5.12)"]
cryptography = ["cryptography"]
pycrypto = ["pycrypto"]
pycryptodome = ["pycryptodome"]
testsuite = ["nose", "mock", "pycryptodome", "webtest", "coverage", "cryptography", "sqlalchemy", "pymongo", "redis", "pylibmc", "python-memcached"]

[[package]]
name = "black"
version = "19.10b0"
description = "The uncompromising code formatter."
category = "dev"
optional = false
python-versions = ">=3.6"

[package.dependencies]
appdirs = "*"
attrs = ">=18.1.0"
click = ">=6.5"
pathspec = ">=0.6,<1"
regex = "*"
toml = ">=0.9.4"
typed-ast = ">=1.4.0"

[package.extras]
d = ["aiohttp (>=3.3.2)", "aiohttp-cors"]

[[package]]
name = "boto3"
version = "1.17.44"
description = "The AWS SDK for Python"
category = "dev"
optional = false
python-versions = ">= 2.7, !=3.0.*, !=3.1.*, !=3.2.*, !=3.3.*, !=3.4.*, !=3.5.*"

[package.dependencies]
botocore = ">=1.20.44,<1.21.0"
jmespath = ">=0.7.1,<1.0.0"
s3transfer = ">=0.3.0,<0.4.0"

[[package]]
name = "botocore"
version = "1.20.44"
description = "Low-level, data-driven core of boto 3."
category = "dev"
optional = false
python-versions = ">= 2.7, !=3.0.*, !=3.1.*, !=3.2.*, !=3.3.*, !=3.4.*, !=3.5.*"

[package.dependencies]
jmespath = ">=0.7.1,<1.0.0"
python-dateutil = ">=2.1,<3.0.0"
urllib3 = ">=1.25.4,<1.27"

[package.extras]
crt = ["awscrt (==0.10.8)"]

[[package]]
name = "cachecontrol"
version = "0.12.6"
description = "httplib2 caching for requests"
category = "dev"
optional = false
python-versions = ">=2.7, !=3.0.*, !=3.1.*, !=3.2.*, !=3.3.*"

[package.dependencies]
lockfile = {version = ">=0.9", optional = true, markers = "extra == \"filecache\""}
msgpack = ">=0.5.2"
requests = "*"

[package.extras]
filecache = ["lockfile (>=0.9)"]
redis = ["redis (>=2.10.5)"]

[[package]]
name = "cachepath"
version = "1.1.1"
description = "Pythonic parameterized cache paths."
category = "dev"
optional = false
python-versions = "*"

[[package]]
name = "cachetools"
version = "4.2.1"
description = "Extensible memoizing collections and decorators"
category = "main"
optional = false
python-versions = "~=3.5"

[[package]]
name = "cachy"
version = "0.3.0"
description = "Cachy provides a simple yet effective caching library."
category = "dev"
optional = false
python-versions = ">=2.7, !=3.0.*, !=3.1.*, !=3.2.*, !=3.3.*"

[package.extras]
redis = ["redis (>=3.3.6,<4.0.0)"]
memcached = ["python-memcached (>=1.59,<2.0)"]
msgpack = ["msgpack-python (>=0.5,<0.6)"]

[[package]]
name = "certifi"
version = "2020.12.5"
description = "Python package for providing Mozilla's CA Bundle."
category = "main"
optional = false
python-versions = "*"

[[package]]
name = "cffi"
version = "1.14.5"
description = "Foreign Function Interface for Python calling C code."
category = "dev"
optional = false
python-versions = "*"

[package.dependencies]
pycparser = "*"

[[package]]
name = "cfgv"
version = "3.2.0"
description = "Validate configuration and produce human readable error messages."
category = "dev"
optional = false
python-versions = ">=3.6.1"

[[package]]
name = "chardet"
version = "4.0.0"
description = "Universal encoding detector for Python 2 and 3"
category = "main"
optional = false
python-versions = ">=2.7, !=3.0.*, !=3.1.*, !=3.2.*, !=3.3.*, !=3.4.*"

[[package]]
name = "cleo"
version = "0.8.1"
description = "Cleo allows you to create beautiful and testable command-line interfaces."
category = "dev"
optional = false
python-versions = ">=2.7, !=3.0.*, !=3.1.*, !=3.2.*, !=3.3.*"

[package.dependencies]
clikit = ">=0.6.0,<0.7.0"

[[package]]
name = "click"
version = "7.1.2"
description = "Composable command line interface toolkit"
category = "dev"
optional = false
python-versions = ">=2.7, !=3.0.*, !=3.1.*, !=3.2.*, !=3.3.*, !=3.4.*"

[[package]]
name = "clikit"
version = "0.6.2"
description = "CliKit is a group of utilities to build beautiful and testable command line interfaces."
category = "dev"
optional = false
python-versions = ">=2.7, !=3.0.*, !=3.1.*, !=3.2.*, !=3.3.*"

[package.dependencies]
crashtest = {version = ">=0.3.0,<0.4.0", markers = "python_version >= \"3.6\" and python_version < \"4.0\""}
pastel = ">=0.2.0,<0.3.0"
pylev = ">=1.3,<2.0"

[[package]]
name = "colorama"
version = "0.4.4"
description = "Cross-platform colored terminal text."
category = "main"
optional = false
python-versions = ">=2.7, !=3.0.*, !=3.1.*, !=3.2.*, !=3.3.*, !=3.4.*"

[[package]]
name = "colored"
version = "1.4.2"
description = "Simple library for color and formatting to terminal"
category = "main"
optional = false
python-versions = "*"

[[package]]
name = "colored-traceback"
version = "0.3.0"
description = "Automatically color uncaught exception tracebacks"
category = "dev"
optional = false
python-versions = "*"

[package.dependencies]
pygments = "*"

[[package]]
name = "commonmark"
version = "0.9.1"
description = "Python parser for the CommonMark Markdown spec"
category = "main"
optional = false
python-versions = "*"

[package.extras]
test = ["flake8 (==3.7.8)", "hypothesis (==3.55.3)"]

[[package]]
name = "coverage"
version = "5.5"
description = "Code coverage measurement for Python"
category = "dev"
optional = false
python-versions = ">=2.7, !=3.0.*, !=3.1.*, !=3.2.*, !=3.3.*, !=3.4.*, <4"

[package.extras]
toml = ["toml"]

[[package]]
name = "crashtest"
version = "0.3.1"
description = "Manage Python errors with ease"
category = "dev"
optional = false
python-versions = ">=3.6,<4.0"

[[package]]
name = "cryptography"
version = "3.4.7"
description = "cryptography is a package which provides cryptographic recipes and primitives to Python developers."
category = "dev"
optional = false
python-versions = ">=3.6"

[package.dependencies]
cffi = ">=1.12"

[package.extras]
docs = ["sphinx (>=1.6.5,!=1.8.0,!=3.1.0,!=3.1.1)", "sphinx-rtd-theme"]
docstest = ["doc8", "pyenchant (>=1.6.11)", "twine (>=1.12.0)", "sphinxcontrib-spelling (>=4.0.1)"]
pep8test = ["black", "flake8", "flake8-import-order", "pep8-naming"]
sdist = ["setuptools-rust (>=0.11.4)"]
ssh = ["bcrypt (>=3.1.5)"]
test = ["pytest (>=6.0)", "pytest-cov", "pytest-subtests", "pytest-xdist", "pretend", "iso8601", "pytz", "hypothesis (>=1.11.4,!=3.79.2)"]

[[package]]
name = "darglint"
version = "1.8.0"
description = "A utility for ensuring Google-style docstrings stay up to date with the source code."
category = "dev"
optional = false
python-versions = ">=3.6,<4.0"

[[package]]
name = "decorator"
version = "5.0.5"
description = "Decorators for Humans"
category = "main"
optional = false
python-versions = ">=3.5"

[[package]]
name = "deprecated"
version = "1.2.12"
description = "Python @deprecated decorator to deprecate old python classes, functions or methods."
category = "main"
optional = false
python-versions = ">=2.7, !=3.0.*, !=3.1.*, !=3.2.*, !=3.3.*"

[package.dependencies]
wrapt = ">=1.10,<2"

[package.extras]
dev = ["tox", "bump2version (<1)", "sphinx (<2)", "importlib-metadata (<3)", "importlib-resources (<4)", "configparser (<5)", "sphinxcontrib-websupport (<2)", "zipp (<2)", "PyTest (<5)", "PyTest-Cov (<2.6)", "pytest", "pytest-cov"]

[[package]]
name = "distlib"
version = "0.3.1"
description = "Distribution utilities"
category = "dev"
optional = false
python-versions = "*"

[[package]]
name = "docutils"
version = "0.17"
description = "Docutils -- Python Documentation Utilities"
category = "dev"
optional = false
python-versions = ">=2.7, !=3.0.*, !=3.1.*, !=3.2.*, !=3.3.*, !=3.4.*"

[[package]]
name = "dogpile.cache"
version = "1.1.2"
description = "A caching front-end based on the Dogpile lock."
category = "main"
optional = false
python-versions = ">=3.6"

[package.dependencies]
decorator = ">=4.0.0"
stevedore = ">=3.0.0"

[[package]]
name = "eradicate"
version = "2.0.0"
description = "Removes commented-out code."
category = "dev"
optional = false
python-versions = "*"

[[package]]
name = "fancycompleter"
version = "0.9.1"
description = "colorful TAB completion for Python prompt"
category = "dev"
optional = false
python-versions = "*"

[package.dependencies]
pyreadline = {version = "*", markers = "platform_system == \"Windows\""}
pyrepl = ">=0.8.2"

[[package]]
name = "fastapi"
version = "0.63.0"
description = "FastAPI framework, high performance, easy to learn, fast to code, ready for production"
category = "dev"
optional = false
python-versions = ">=3.6"

[package.dependencies]
pydantic = ">=1.0.0,<2.0.0"
starlette = "0.13.6"

[package.extras]
all = ["requests (>=2.24.0,<3.0.0)", "aiofiles (>=0.5.0,<0.6.0)", "jinja2 (>=2.11.2,<3.0.0)", "python-multipart (>=0.0.5,<0.0.6)", "itsdangerous (>=1.1.0,<2.0.0)", "pyyaml (>=5.3.1,<6.0.0)", "graphene (>=2.1.8,<3.0.0)", "ujson (>=3.0.0,<4.0.0)", "orjson (>=3.2.1,<4.0.0)", "email_validator (>=1.1.1,<2.0.0)", "uvicorn[standard] (>=0.12.0,<0.14.0)", "async_exit_stack (>=1.0.1,<2.0.0)", "async_generator (>=1.10,<2.0.0)"]
dev = ["python-jose[cryptography] (>=3.1.0,<4.0.0)", "passlib[bcrypt] (>=1.7.2,<2.0.0)", "autoflake (>=1.3.1,<2.0.0)", "flake8 (>=3.8.3,<4.0.0)", "uvicorn[standard] (>=0.12.0,<0.14.0)", "graphene (>=2.1.8,<3.0.0)"]
doc = ["mkdocs (>=1.1.2,<2.0.0)", "mkdocs-material (>=6.1.4,<7.0.0)", "markdown-include (>=0.5.1,<0.6.0)", "mkdocs-markdownextradata-plugin (>=0.1.7,<0.2.0)", "typer-cli (>=0.0.9,<0.0.10)", "pyyaml (>=5.3.1,<6.0.0)"]
test = ["pytest (==5.4.3)", "pytest-cov (==2.10.0)", "pytest-asyncio (>=0.14.0,<0.15.0)", "mypy (==0.790)", "flake8 (>=3.8.3,<4.0.0)", "black (==20.8b1)", "isort (>=5.0.6,<6.0.0)", "requests (>=2.24.0,<3.0.0)", "httpx (>=0.14.0,<0.15.0)", "email_validator (>=1.1.1,<2.0.0)", "sqlalchemy (>=1.3.18,<2.0.0)", "peewee (>=3.13.3,<4.0.0)", "databases[sqlite] (>=0.3.2,<0.4.0)", "orjson (>=3.2.1,<4.0.0)", "async_exit_stack (>=1.0.1,<2.0.0)", "async_generator (>=1.10,<2.0.0)", "python-multipart (>=0.0.5,<0.0.6)", "aiofiles (>=0.5.0,<0.6.0)", "flask (>=1.1.2,<2.0.0)"]

[[package]]
name = "filelock"
version = "3.0.12"
description = "A platform independent file lock."
category = "dev"
optional = false
python-versions = "*"

[[package]]
name = "flake8"
version = "3.9.0"
description = "the modular source code checker: pep8 pyflakes and co"
category = "dev"
optional = false
python-versions = "!=3.0.*,!=3.1.*,!=3.2.*,!=3.3.*,!=3.4.*,>=2.7"

[package.dependencies]
mccabe = ">=0.6.0,<0.7.0"
pycodestyle = ">=2.7.0,<2.8.0"
pyflakes = ">=2.3.0,<2.4.0"

[[package]]
name = "flake8-bandit"
version = "2.1.2"
description = "Automated security testing with bandit and flake8."
category = "dev"
optional = false
python-versions = "*"

[package.dependencies]
bandit = "*"
flake8 = "*"
flake8-polyfill = "*"
pycodestyle = "*"

[[package]]
name = "flake8-breakpoint"
version = "1.1.0"
description = "Flake8 plugin that check forgotten breakpoints"
category = "dev"
optional = false
python-versions = ">=3.6,<4.0"

[package.dependencies]
flake8-plugin-utils = ">=1.0,<2.0"

[[package]]
name = "flake8-broken-line"
version = "0.3.0"
description = "Flake8 plugin to forbid backslashes for line breaks"
category = "dev"
optional = false
python-versions = ">=3.6,<4.0"

[package.dependencies]
flake8 = ">=3.5,<4.0"

[[package]]
name = "flake8-bugbear"
version = "20.11.1"
description = "A plugin for flake8 finding likely bugs and design problems in your program. Contains warnings that don't belong in pyflakes and pycodestyle."
category = "dev"
optional = false
python-versions = ">=3.6"

[package.dependencies]
attrs = ">=19.2.0"
flake8 = ">=3.0.0"

[package.extras]
dev = ["coverage", "black", "hypothesis", "hypothesmith"]

[[package]]
name = "flake8-builtins"
version = "1.5.3"
description = "Check for python builtins being used as variables or parameters."
category = "dev"
optional = false
python-versions = "*"

[package.dependencies]
flake8 = "*"

[package.extras]
test = ["coverage", "coveralls", "mock", "pytest", "pytest-cov"]

[[package]]
name = "flake8-colors"
version = "0.1.9"
description = "Error highlight plugin for Flake8."
category = "dev"
optional = false
python-versions = "*"

[package.dependencies]
flake8 = ">3.0.0"

[[package]]
name = "flake8-commas"
version = "2.0.0"
description = "Flake8 lint for trailing commas."
category = "dev"
optional = false
python-versions = "*"

[package.dependencies]
flake8 = ">=2,<4.0.0"

[[package]]
name = "flake8-comprehensions"
version = "3.4.0"
description = "A flake8 plugin to help you write better list/set/dict comprehensions."
category = "dev"
optional = false
python-versions = ">=3.6"

[package.dependencies]
flake8 = ">=3.0,<3.2.0 || >3.2.0,<4"

[[package]]
name = "flake8-debugger"
version = "4.0.0"
description = "ipdb/pdb statement checker plugin for flake8"
category = "dev"
optional = false
python-versions = ">=3.6"

[package.dependencies]
flake8 = ">=3.0"
pycodestyle = "*"
six = "*"

[[package]]
name = "flake8-docstrings"
version = "1.6.0"
description = "Extension for flake8 which uses pydocstyle to check docstrings"
category = "dev"
optional = false
python-versions = "*"

[package.dependencies]
flake8 = ">=3"
pydocstyle = ">=2.1"

[[package]]
name = "flake8-eradicate"
version = "1.0.0"
description = "Flake8 plugin to find commented out code"
category = "dev"
optional = false
python-versions = ">=3.6,<4.0"

[package.dependencies]
attrs = "*"
eradicate = ">=2.0,<3.0"
flake8 = ">=3.5,<4.0"

[[package]]
name = "flake8-if-expr"
version = "1.0.4"
description = "The plugin checks `if expressions` (ternary operator)"
category = "dev"
optional = false
python-versions = ">=3.6,<4.0"

[package.dependencies]
flake8-plugin-utils = ">=1.0,<2.0"

[[package]]
name = "flake8-isort"
version = "4.0.0"
description = "flake8 plugin that integrates isort ."
category = "dev"
optional = false
python-versions = "*"

[package.dependencies]
flake8 = ">=3.2.1,<4"
isort = ">=4.3.5,<6"
testfixtures = ">=6.8.0,<7"

[package.extras]
test = ["pytest (>=4.0.2,<6)", "toml"]

[[package]]
name = "flake8-mutable"
version = "1.2.0"
description = "mutable defaults flake8 extension"
category = "dev"
optional = false
python-versions = "*"

[package.dependencies]
flake8 = "*"

[[package]]
name = "flake8-plugin-utils"
version = "1.3.1"
description = "The package provides base classes and utils for flake8 plugin writing"
category = "dev"
optional = false
python-versions = ">=3.6,<4.0"

[[package]]
name = "flake8-polyfill"
version = "1.0.2"
description = "Polyfill package for Flake8 plugins"
category = "dev"
optional = false
python-versions = "*"

[package.dependencies]
flake8 = "*"

[[package]]
name = "flake8-print"
version = "4.0.0"
description = "print statement checker plugin for flake8"
category = "dev"
optional = false
python-versions = ">=3.6"

[package.dependencies]
flake8 = ">=3.0"
pycodestyle = "*"
six = "*"

[[package]]
name = "flake8-pytest"
version = "1.3"
description = "pytest assert checker plugin for flake8"
category = "dev"
optional = false
python-versions = "*"

[package.dependencies]
flake8 = "*"

[[package]]
name = "flake8-quotes"
version = "3.2.0"
description = "Flake8 lint for quotes."
category = "dev"
optional = false
python-versions = "*"

[package.dependencies]
flake8 = "*"

[[package]]
name = "flake8-return"
version = "1.1.2"
description = "Flake8 plugin that checks return values"
category = "dev"
optional = false
python-versions = ">=3.6,<4.0"

[package.dependencies]
flake8-plugin-utils = ">=1.0,<2.0"

[[package]]
name = "flake8-rst-docstrings"
version = "0.0.14"
description = "Python docstring reStructuredText (RST) validator"
category = "dev"
optional = false
python-versions = "*"

[package.dependencies]
flake8 = ">=3.0.0"
restructuredtext_lint = "*"

[[package]]
name = "flake8-string-format"
version = "0.3.0"
description = "string format checker, plugin for flake8"
category = "dev"
optional = false
python-versions = "*"

[package.dependencies]
flake8 = "*"

[[package]]
name = "flaky"
version = "3.7.0"
description = "Plugin for nose or pytest that automatically reruns flaky tests."
category = "dev"
optional = false
python-versions = ">=2.7, !=3.0.*, !=3.1.*, !=3.2.*, !=3.3.*"

[[package]]
name = "funcsigs"
version = "1.0.2"
description = "Python function signatures from PEP362 for Python 2.6, 2.7 and 3.2+"
category = "dev"
optional = false
python-versions = "*"

[[package]]
name = "gitdb"
version = "4.0.7"
description = "Git Object Database"
category = "dev"
optional = false
python-versions = ">=3.4"

[package.dependencies]
smmap = ">=3.0.1,<5"

[[package]]
name = "gitpython"
version = "3.1.14"
description = "Python Git Library"
category = "dev"
optional = false
python-versions = ">=3.4"

[package.dependencies]
gitdb = ">=4.0.1,<5"

[[package]]
name = "google-api-core"
version = "1.26.3"
description = "Google API client core library"
category = "dev"
optional = false
python-versions = ">=2.7,!=3.0.*,!=3.1.*,!=3.2.*,!=3.3.*,!=3.4.*,!=3.5.*"

[package.dependencies]
google-auth = ">=1.21.1,<2.0dev"
googleapis-common-protos = ">=1.6.0,<2.0dev"
packaging = ">=14.3"
protobuf = ">=3.12.0"
pytz = "*"
requests = ">=2.18.0,<3.0.0dev"
six = ">=1.13.0"

[package.extras]
grpc = ["grpcio (>=1.29.0,<2.0dev)"]
grpcgcp = ["grpcio-gcp (>=0.2.2)"]
grpcio-gcp = ["grpcio-gcp (>=0.2.2)"]

[[package]]
name = "google-auth"
version = "1.28.0"
description = "Google Authentication Library"
category = "dev"
optional = false
python-versions = ">=2.7,!=3.0.*,!=3.1.*,!=3.2.*,!=3.3.*,!=3.4.*,!=3.5.*"

[package.dependencies]
cachetools = ">=2.0.0,<5.0"
pyasn1-modules = ">=0.2.1"
rsa = {version = ">=3.1.4,<5", markers = "python_version >= \"3.6\""}
six = ">=1.9.0"

[package.extras]
aiohttp = ["aiohttp (>=3.6.2,<4.0.0dev)"]
pyopenssl = ["pyopenssl (>=20.0.0)"]

[[package]]
name = "google-cloud-core"
version = "1.6.0"
description = "Google Cloud API client core library"
category = "dev"
optional = false
python-versions = ">=2.7,!=3.0.*,!=3.1.*,!=3.2.*,!=3.3.*,!=3.4.*,!=3.5.*"

[package.dependencies]
google-api-core = ">=1.21.0,<2.0.0dev"
google-auth = ">=1.24.0,<2.0dev"
six = ">=1.12.0"

[package.extras]
grpc = ["grpcio (>=1.8.2,<2.0dev)"]

[[package]]
name = "google-cloud-storage"
version = "1.37.1"
description = "Google Cloud Storage API client library"
category = "dev"
optional = false
python-versions = ">=2.7,!=3.0.*,!=3.1.*,!=3.2.*,!=3.3.*,!=3.4.*,!=3.5.*"

[package.dependencies]
google-auth = ">=1.11.0,<2.0dev"
google-cloud-core = ">=1.4.1,<2.0dev"
google-resumable-media = ">=1.2.0,<2.0dev"
requests = ">=2.18.0,<3.0.0dev"

[[package]]
name = "google-crc32c"
version = "1.1.2"
description = "A python wrapper of the C library 'Google CRC32C'"
category = "dev"
optional = false
python-versions = ">=3.6"

[package.dependencies]
cffi = ">=1.0.0"

[package.extras]
testing = ["pytest"]

[[package]]
name = "google-resumable-media"
version = "1.2.0"
description = "Utilities for Google Media Downloads and Resumable Uploads"
category = "dev"
optional = false
python-versions = ">=2.7,!=3.0.*,!=3.1.*,!=3.2.*,!=3.3.*,!=3.4.*,!=3.5.*"

[package.dependencies]
google-crc32c = {version = ">=1.0,<2.0dev", markers = "python_version >= \"3.5\""}
six = "*"

[package.extras]
aiohttp = ["aiohttp (>=3.6.2,<4.0.0dev)"]
requests = ["requests (>=2.18.0,<3.0.0dev)"]

[[package]]
name = "googleapis-common-protos"
version = "1.53.0"
description = "Common protobufs used in Google APIs"
category = "dev"
optional = false
python-versions = ">=3.6"

[package.dependencies]
protobuf = ">=3.12.0"

[package.extras]
grpc = ["grpcio (>=1.0.0)"]

[[package]]
name = "gql"
version = "3.0.0a5"
description = "GraphQL client for Python"
category = "main"
optional = false
python-versions = "*"

[package.dependencies]
aiohttp = {version = ">=3.7.1,<3.8.0", optional = true, markers = "extra == \"all\""}
graphql-core = ">=3.1,<3.2"
requests = {version = ">=2.23,<3", optional = true, markers = "extra == \"all\""}
websockets = {version = ">=8.1,<9", optional = true, markers = "extra == \"all\""}
yarl = ">=1.6,<2.0"

[package.extras]
aiohttp = ["aiohttp (>=3.7.1,<3.8.0)"]
all = ["aiohttp (>=3.7.1,<3.8.0)", "requests (>=2.23,<3)", "websockets (>=8.1,<9)"]
dev = ["aiohttp (>=3.7.1,<3.8.0)", "requests (>=2.23,<3)", "websockets (>=8.1,<9)", "black (==19.10b0)", "check-manifest (>=0.42,<1)", "flake8 (==3.8.1)", "isort (==4.3.21)", "mypy (==0.770)", "sphinx (>=3.0.0,<4)", "sphinx_rtd_theme (>=0.4,<1)", "sphinx-argparse (==0.2.5)", "parse (==1.15.0)", "pytest (==5.4.2)", "pytest-asyncio (==0.11.0)", "pytest-cov (==2.8.1)", "mock (==4.0.2)", "vcrpy (==4.0.2)"]
requests = ["requests (>=2.23,<3)"]
test = ["aiohttp (>=3.7.1,<3.8.0)", "requests (>=2.23,<3)", "websockets (>=8.1,<9)", "parse (==1.15.0)", "pytest (==5.4.2)", "pytest-asyncio (==0.11.0)", "pytest-cov (==2.8.1)", "mock (==4.0.2)", "vcrpy (==4.0.2)"]
test_no_transport = ["parse (==1.15.0)", "pytest (==5.4.2)", "pytest-asyncio (==0.11.0)", "pytest-cov (==2.8.1)", "mock (==4.0.2)", "vcrpy (==4.0.2)"]
websockets = ["websockets (>=8.1,<9)"]

[[package]]
name = "graphql-core"
version = "3.1.3"
description = "GraphQL implementation for Python, a port of GraphQL.js, the JavaScript reference implementation for GraphQL."
category = "main"
optional = false
python-versions = ">=3.6,<4"

[[package]]
name = "greenlet"
version = "1.0.0"
description = "Lightweight in-process concurrent programming"
category = "dev"
optional = false
python-versions = ">=2.7,!=3.0.*,!=3.1.*,!=3.2.*,!=3.3.*,!=3.4.*"

[package.extras]
docs = ["sphinx"]

[[package]]
name = "html5lib"
version = "1.1"
description = "HTML parser based on the WHATWG HTML specification"
category = "dev"
optional = false
python-versions = ">=2.7, !=3.0.*, !=3.1.*, !=3.2.*, !=3.3.*, !=3.4.*"

[package.dependencies]
six = ">=1.9"
webencodings = "*"

[package.extras]
all = ["genshi", "chardet (>=2.2)", "lxml"]
chardet = ["chardet (>=2.2)"]
genshi = ["genshi"]
lxml = ["lxml"]

[[package]]
name = "hupper"
version = "1.10.2"
description = "Integrated process monitor for developing and reloading daemons."
category = "dev"
optional = false
python-versions = ">=2.7,!=3.0.*,!=3.1.*,!=3.2.*,!=3.3.*"

[package.extras]
docs = ["watchdog", "sphinx", "pylons-sphinx-themes"]
testing = ["watchdog", "pytest", "pytest-cov", "mock"]

[[package]]
name = "identify"
version = "2.2.2"
description = "File identification library for Python"
category = "dev"
optional = false
python-versions = ">=3.6.1"

[package.extras]
license = ["editdistance-s"]

[[package]]
name = "idna"
version = "2.10"
description = "Internationalized Domain Names in Applications (IDNA)"
category = "main"
optional = false
python-versions = ">=2.7, !=3.0.*, !=3.1.*, !=3.2.*, !=3.3.*"

[[package]]
name = "iniconfig"
version = "1.1.1"
description = "iniconfig: brain-dead simple config-ini parsing"
category = "dev"
optional = false
python-versions = "*"

[[package]]
name = "ipython"
version = "7.22.0"
description = "IPython: Productive Interactive Computing"
category = "dev"
optional = false
python-versions = ">=3.7"

[package.dependencies]
appnope = {version = "*", markers = "sys_platform == \"darwin\""}
backcall = "*"
colorama = {version = "*", markers = "sys_platform == \"win32\""}
decorator = "*"
jedi = ">=0.16"
pexpect = {version = ">4.3", markers = "sys_platform != \"win32\""}
pickleshare = "*"
prompt-toolkit = ">=2.0.0,<3.0.0 || >3.0.0,<3.0.1 || >3.0.1,<3.1.0"
pygments = "*"
traitlets = ">=4.2"

[package.extras]
all = ["Sphinx (>=1.3)", "ipykernel", "ipyparallel", "ipywidgets", "nbconvert", "nbformat", "nose (>=0.10.1)", "notebook", "numpy (>=1.16)", "pygments", "qtconsole", "requests", "testpath"]
doc = ["Sphinx (>=1.3)"]
kernel = ["ipykernel"]
nbconvert = ["nbconvert"]
nbformat = ["nbformat"]
notebook = ["notebook", "ipywidgets"]
parallel = ["ipyparallel"]
qtconsole = ["qtconsole"]
test = ["nose (>=0.10.1)", "requests", "testpath", "pygments", "nbformat", "ipykernel", "numpy (>=1.16)"]

[[package]]
name = "ipython-genutils"
version = "0.2.0"
description = "Vestigial utilities from IPython"
category = "dev"
optional = false
python-versions = "*"

[[package]]
name = "isort"
version = "4.3.21"
description = "A Python utility / library to sort Python imports."
category = "dev"
optional = false
python-versions = ">=2.7, !=3.0.*, !=3.1.*, !=3.2.*, !=3.3.*"

[package.extras]
pipfile = ["pipreqs", "requirementslib"]
pyproject = ["toml"]
requirements = ["pipreqs", "pip-api"]
xdg_home = ["appdirs (>=1.4.0)"]

[[package]]
name = "jedi"
version = "0.18.0"
description = "An autocompletion tool for Python that can be used for text editors."
category = "dev"
optional = false
python-versions = ">=3.6"

[package.dependencies]
parso = ">=0.8.0,<0.9.0"

[package.extras]
qa = ["flake8 (==3.8.3)", "mypy (==0.782)"]
testing = ["Django (<3.1)", "colorama", "docopt", "pytest (<6.0.0)"]

[[package]]
name = "jeepney"
version = "0.6.0"
description = "Low-level, pure Python DBus protocol wrapper."
category = "dev"
optional = false
python-versions = ">=3.6"

[package.extras]
test = ["pytest", "pytest-trio", "pytest-asyncio", "testpath", "trio"]

[[package]]
name = "jinja2"
version = "2.11.3"
description = "A very fast and expressive template engine."
category = "main"
optional = false
python-versions = ">=2.7, !=3.0.*, !=3.1.*, !=3.2.*, !=3.3.*, !=3.4.*"

[package.dependencies]
MarkupSafe = ">=0.23"

[package.extras]
i18n = ["Babel (>=0.8)"]

[[package]]
name = "jmespath"
version = "0.10.0"
description = "JSON Matching Expressions"
category = "dev"
optional = false
python-versions = ">=2.6, !=3.0.*, !=3.1.*, !=3.2.*"

[[package]]
name = "keyring"
version = "21.8.0"
description = "Store and access your passwords safely."
category = "dev"
optional = false
python-versions = ">=3.6"

[package.dependencies]
jeepney = {version = ">=0.4.2", markers = "sys_platform == \"linux\""}
pywin32-ctypes = {version = "<0.1.0 || >0.1.0,<0.1.1 || >0.1.1", markers = "sys_platform == \"win32\""}
SecretStorage = {version = ">=3.2", markers = "sys_platform == \"linux\""}

[package.extras]
docs = ["sphinx", "jaraco.packaging (>=8.2)", "rst.linker (>=1.9)"]
testing = ["pytest (>=3.5,!=3.7.3)", "pytest-checkdocs (>=1.2.3)", "pytest-flake8", "pytest-cov", "jaraco.test (>=3.2.0)", "pytest-black (>=0.3.7)", "pytest-mypy"]

[[package]]
name = "lockfile"
version = "0.12.2"
description = "Platform-independent file locking module"
category = "dev"
optional = false
python-versions = "*"

[[package]]
name = "magicinvoke"
version = "2.4.5"
description = "Pythonic task execution -- Based on invoke by Jeff Forcier"
category = "dev"
optional = false
python-versions = "*"

[package.dependencies]
cachepath = "*"
colorama = "*"
funcsigs = "*"
pathlib2 = "*"

[[package]]
name = "makefun"
version = "1.11.2"
description = "Small library to dynamically create python functions."
category = "main"
optional = false
python-versions = "*"

[[package]]
name = "markupsafe"
version = "1.1.1"
description = "Safely add untrusted strings to HTML/XML markup."
category = "main"
optional = false
python-versions = ">=2.7,!=3.0.*,!=3.1.*,!=3.2.*,!=3.3.*"

[[package]]
name = "mccabe"
version = "0.6.1"
description = "McCabe checker, plugin for flake8"
category = "dev"
optional = false
python-versions = "*"

[[package]]
name = "msgpack"
version = "1.0.2"
description = "MessagePack (de)serializer."
category = "dev"
optional = false
python-versions = "*"

[[package]]
name = "multidict"
version = "5.1.0"
description = "multidict implementation"
category = "main"
optional = false
python-versions = ">=3.6"

[[package]]
name = "nodeenv"
version = "1.5.0"
description = "Node.js virtual environment builder"
category = "dev"
optional = false
python-versions = "*"

[[package]]
name = "outcome-devkit"
<<<<<<< HEAD
version = "6.6.4"
=======
version = "6.6.2"
>>>>>>> 1b3548c3
description = "A package containing common dev dependencies for python projects."
category = "dev"
optional = false
python-versions = ">=3.8.6,<4.0.0"

[package.dependencies]
black = ">=19.10b0,<20.0"
colored-traceback = ">=0.3.0,<0.4.0"
coverage = ">=5.0.3,<6.0.0"
flake8 = ">=3.7.9,<4.0.0"
flake8-breakpoint = ">=1.1.0,<2.0.0"
flake8-builtins = ">=1.5.2,<2.0.0"
flake8-colors = ">=0.1.6,<0.2.0"
flake8-commas = ">=2.0.0,<3.0.0"
flake8-if-expr = ">=1.0.0,<2.0.0"
flake8-mutable = ">=1.2.0,<2.0.0"
flake8-print = ">=3.1.4,<5.0.0"
flake8-pytest = ">=1.3,<2.0"
flake8-return = ">=1.1.1,<2.0.0"
ipython = ">=7.13.0,<8.0.0"
isort = ">=4.3.21,<5.0.0"
magicinvoke = ">=2.4.5,<3.0.0"
outcome-read-toml = ">=2.1.1,<3.0.0"
outcome-stubs = ">=0.5.4,<0.6.0"
outcome-utils = ">=5.0.3,<6.0.0"
pactman = ">=2.28.0,<3.0.0"
pdbpp = ">=0.10.2,<0.11.0"
<<<<<<< HEAD
poetry = "1.1.5"
=======
poetry = "1.1.4"
>>>>>>> 1b3548c3
pre-commit = ">=2.10.1,<3.0.0"
pydantic = ">=1.7.3,<2.0.0"
pytest = ">=6.2.2,<7.0.0"
pytest-asyncio = ">=0.12,<0.15"
rich = ">=9.11.0,<10.0.0"
syrupy = ">=1.1.0,<2.0.0"
wemake-python-styleguide = ">=0.15.1,<0.16.0"

[[package]]
name = "outcome-pypicloud-storage-gcs"
version = "0.3.0"
description = "A fork-safe verion of the GCS Storage backend for PyPICloud."
category = "dev"
optional = false
python-versions = ">=3.8.6,<4.0.0"

[[package]]
name = "outcome-read-toml"
version = "2.1.1"
description = "A small utility to read keys from TOML files."
category = "dev"
optional = false
python-versions = ">=3.8.5,<4.0.0"

[package.dependencies]
click = ">=7.1.2,<8.0.0"
toml = ">=0.10.1,<0.11.0"

[[package]]
name = "outcome-stubs"
version = "0.5.4"
description = "Stub files for various python packages."
category = "dev"
optional = false
python-versions = ">=3.8.6,<4.0.0"

[package.dependencies]
fastapi = ">=0.63.0,<0.64.0"
pactman = ">=2.28.0,<3.0.0"
requests = ">=2.25.1,<3.0.0"

[[package]]
name = "outcome-utils"
version = "5.0.12"
description = "A collection of python utils."
category = "main"
optional = false
python-versions = ">=3.8.6,<4.0.0"

[package.dependencies]
asgiref = ">=3.2.10,<4.0.0"
cachetools = ">=4.1.1,<5.0.0"
colored = ">=1.4.2,<2.0.0"
"dogpile.cache" = ">=1.0.2,<2.0.0"
jinja2 = ">=2.11.2,<3.0.0"
makefun = ">=1.9.3,<2.0.0"
pydantic = ">=1.7.3,<2.0.0"
python-dotenv = ">=0.15,<0.18"
requests = ">=2.24.0,<3.0.0"
rich = ">=6.2,<10.0"
semver = ">=2.10.2,<3.0.0"
toml = ">=0.10.1,<0.11.0"

[[package]]
name = "packaging"
version = "20.9"
description = "Core utilities for Python packages"
category = "dev"
optional = false
python-versions = ">=2.7, !=3.0.*, !=3.1.*, !=3.2.*, !=3.3.*"

[package.dependencies]
pyparsing = ">=2.0.2"

[[package]]
name = "pactman"
version = "2.28.0"
description = "Tools for creating and verifying consumer driven contracts using the Pact framework."
category = "dev"
optional = false
python-versions = "*"

[package.dependencies]
colorama = "*"
pytest = "*"
requests = "*"
restnavigator = "*"
semver = "*"

[[package]]
name = "parso"
version = "0.8.2"
description = "A Python Parser"
category = "dev"
optional = false
python-versions = ">=3.6"

[package.extras]
qa = ["flake8 (==3.8.3)", "mypy (==0.782)"]
testing = ["docopt", "pytest (<6.0.0)"]

[[package]]
name = "passlib"
version = "1.7.4"
description = "comprehensive password hashing framework supporting over 30 schemes"
category = "dev"
optional = false
python-versions = "*"

[package.extras]
argon2 = ["argon2-cffi (>=18.2.0)"]
bcrypt = ["bcrypt (>=3.1.0)"]
build_docs = ["sphinx (>=1.6)", "sphinxcontrib-fulltoc (>=1.2.0)", "cloud-sptheme (>=1.10.1)"]
totp = ["cryptography"]

[[package]]
name = "paste"
version = "3.5.0"
description = "Tools for using a Web Server Gateway Interface stack"
category = "dev"
optional = false
python-versions = "*"

[package.dependencies]
six = ">=1.4.0"

[package.extras]
flup = ["flup"]
openid = ["python-openid"]

[[package]]
name = "pastedeploy"
version = "2.1.1"
description = "Load, configure, and compose WSGI applications and servers"
category = "dev"
optional = false
python-versions = "*"

[package.extras]
paste = ["paste"]
docs = ["Sphinx (>=1.7.5)", "pylons-sphinx-themes"]

[[package]]
name = "pastel"
version = "0.2.1"
description = "Bring colors to your terminal."
category = "dev"
optional = false
python-versions = ">=2.7, !=3.0.*, !=3.1.*, !=3.2.*, !=3.3.*"

[[package]]
name = "pastescript"
version = "3.2.0"
description = "A pluggable command-line frontend, including commands to setup package file layouts"
category = "dev"
optional = false
python-versions = "*"

[package.dependencies]
Paste = ">=3.0"
PasteDeploy = "*"
six = "*"

[package.extras]
cheetah = ["cheetah"]
config = ["pastedeploy"]
flup = ["flup"]
paste = ["pastedeploy", "cheetah"]
wsgiutils = ["wsgiserver"]

[[package]]
name = "pathlib2"
version = "2.3.5"
description = "Object-oriented filesystem paths"
category = "dev"
optional = false
python-versions = "*"

[package.dependencies]
six = "*"

[[package]]
name = "pathspec"
version = "0.8.1"
description = "Utility library for gitignore style pattern matching of file paths."
category = "dev"
optional = false
python-versions = ">=2.7, !=3.0.*, !=3.1.*, !=3.2.*, !=3.3.*, !=3.4.*"

[[package]]
name = "pbr"
version = "5.5.1"
description = "Python Build Reasonableness"
category = "main"
optional = false
python-versions = ">=2.6"

[[package]]
name = "pdbpp"
version = "0.10.2"
description = "pdb++, a drop-in replacement for pdb"
category = "dev"
optional = false
python-versions = "*"

[package.dependencies]
fancycompleter = ">=0.8"
pygments = "*"
wmctrl = "*"

[package.extras]
funcsigs = ["funcsigs"]
testing = ["funcsigs", "pytest"]

[[package]]
name = "pep8-naming"
version = "0.11.1"
description = "Check PEP-8 naming conventions, plugin for flake8"
category = "dev"
optional = false
python-versions = "*"

[package.dependencies]
flake8-polyfill = ">=1.0.2,<2"

[[package]]
name = "pexpect"
version = "4.8.0"
description = "Pexpect allows easy control of interactive console applications."
category = "dev"
optional = false
python-versions = "*"

[package.dependencies]
ptyprocess = ">=0.5"

[[package]]
name = "pickleshare"
version = "0.7.5"
description = "Tiny 'shelve'-like database with concurrency support"
category = "dev"
optional = false
python-versions = "*"

[[package]]
name = "pkginfo"
version = "1.7.0"
description = "Query metadatdata from sdists / bdists / installed packages."
category = "dev"
optional = false
python-versions = "*"

[package.extras]
testing = ["nose", "coverage"]

[[package]]
name = "plaster"
version = "1.0"
description = "A loader interface around multiple config file formats."
category = "dev"
optional = false
python-versions = ">=2.7,!=3.0.*,!=3.1.*,!=3.2.*,!=3.3.*"

[package.extras]
docs = ["sphinx", "pylons-sphinx-themes"]
testing = ["pytest", "pytest-cov"]

[[package]]
name = "plaster-pastedeploy"
version = "0.7"
description = "A loader implementing the PasteDeploy syntax to be used by plaster."
category = "dev"
optional = false
python-versions = ">=2.7,!=3.0.*,!=3.1.*,!=3.2.*,!=3.3.*"

[package.dependencies]
PasteDeploy = ">=2.0"
plaster = ">=0.5"

[package.extras]
testing = ["pytest", "pytest-cov"]

[[package]]
name = "pluggy"
version = "0.13.1"
description = "plugin and hook calling mechanisms for python"
category = "dev"
optional = false
python-versions = ">=2.7, !=3.0.*, !=3.1.*, !=3.2.*, !=3.3.*"

[package.extras]
dev = ["pre-commit", "tox"]

[[package]]
name = "poetry"
<<<<<<< HEAD
version = "1.1.5"
=======
version = "1.1.4"
>>>>>>> 1b3548c3
description = "Python dependency management and packaging made easy."
category = "dev"
optional = false
python-versions = ">=2.7, !=3.0.*, !=3.1.*, !=3.2.*, !=3.3.*, !=3.4.*"

[package.dependencies]
cachecontrol = {version = ">=0.12.4,<0.13.0", extras = ["filecache"]}
cachy = ">=0.3.0,<0.4.0"
cleo = ">=0.8.1,<0.9.0"
clikit = ">=0.6.2,<0.7.0"
crashtest = {version = ">=0.3.0,<0.4.0", markers = "python_version >= \"3.6\" and python_version < \"4.0\""}
html5lib = ">=1.0,<2.0"
keyring = {version = ">=21.2.0,<22.0.0", markers = "python_version >= \"3.6\" and python_version < \"4.0\""}
packaging = ">=20.4,<21.0"
pexpect = ">=4.7.0,<5.0.0"
pkginfo = ">=1.4,<2.0"
<<<<<<< HEAD
poetry-core = ">=1.0.2,<1.1.0"
=======
poetry-core = ">=1.0.0,<2.0.0"
>>>>>>> 1b3548c3
requests = ">=2.18,<3.0"
requests-toolbelt = ">=0.9.1,<0.10.0"
shellingham = ">=1.1,<2.0"
tomlkit = ">=0.7.0,<1.0.0"
virtualenv = ">=20.0.26,<21.0.0"

[[package]]
name = "poetry-core"
version = "1.0.2"
description = "Poetry PEP 517 Build Backend"
category = "dev"
optional = false
python-versions = ">=2.7, !=3.0.*, !=3.1.*, !=3.2.*, !=3.3.*, !=3.4.*"

[[package]]
name = "pre-commit"
version = "2.11.1"
description = "A framework for managing and maintaining multi-language pre-commit hooks."
category = "dev"
optional = false
python-versions = ">=3.6.1"

[package.dependencies]
cfgv = ">=2.0.0"
identify = ">=1.0.0"
nodeenv = ">=0.11.1"
pyyaml = ">=5.1"
toml = "*"
virtualenv = ">=20.0.8"

[[package]]
name = "prompt-toolkit"
version = "3.0.18"
description = "Library for building powerful interactive command lines in Python"
category = "dev"
optional = false
python-versions = ">=3.6.1"

[package.dependencies]
wcwidth = "*"

[[package]]
name = "protobuf"
version = "3.15.7"
description = "Protocol Buffers"
category = "dev"
optional = false
python-versions = "*"

[package.dependencies]
six = ">=1.9"

[[package]]
name = "ptyprocess"
version = "0.7.0"
description = "Run a subprocess in a pseudo terminal"
category = "dev"
optional = false
python-versions = "*"

[[package]]
name = "py"
version = "1.10.0"
description = "library with cross-python path, ini-parsing, io, code, log facilities"
category = "dev"
optional = false
python-versions = ">=2.7, !=3.0.*, !=3.1.*, !=3.2.*, !=3.3.*"

[[package]]
name = "pyasn1"
version = "0.4.8"
description = "ASN.1 types and codecs"
category = "dev"
optional = false
python-versions = "*"

[[package]]
name = "pyasn1-modules"
version = "0.2.8"
description = "A collection of ASN.1-based protocols modules."
category = "dev"
optional = false
python-versions = "*"

[package.dependencies]
pyasn1 = ">=0.4.6,<0.5.0"

[[package]]
name = "pycodestyle"
version = "2.7.0"
description = "Python style guide checker"
category = "dev"
optional = false
python-versions = ">=2.7, !=3.0.*, !=3.1.*, !=3.2.*, !=3.3.*"

[[package]]
name = "pycparser"
version = "2.20"
description = "C parser in Python"
category = "dev"
optional = false
python-versions = ">=2.7, !=3.0.*, !=3.1.*, !=3.2.*, !=3.3.*"

[[package]]
name = "pydantic"
version = "1.8.1"
description = "Data validation and settings management using python 3.6 type hinting"
category = "main"
optional = false
python-versions = ">=3.6.1"

[package.dependencies]
typing-extensions = ">=3.7.4.3"

[package.extras]
dotenv = ["python-dotenv (>=0.10.4)"]
email = ["email-validator (>=1.0.3)"]

[[package]]
name = "pydocstyle"
version = "6.0.0"
description = "Python docstring style checker"
category = "dev"
optional = false
python-versions = ">=3.6"

[package.dependencies]
snowballstemmer = "*"

[[package]]
name = "pyflakes"
version = "2.3.1"
description = "passive checker of Python programs"
category = "dev"
optional = false
python-versions = ">=2.7, !=3.0.*, !=3.1.*, !=3.2.*, !=3.3.*"

[[package]]
name = "pygithub"
version = "1.54.1"
description = "Use the full Github API v3"
category = "main"
optional = false
python-versions = ">=3.6"

[package.dependencies]
deprecated = "*"
pyjwt = "<2.0"
requests = ">=2.14.0"

[package.extras]
integrations = ["cryptography"]

[[package]]
name = "pygments"
version = "2.8.1"
description = "Pygments is a syntax highlighting package written in Python."
category = "main"
optional = false
python-versions = ">=3.5"

[[package]]
name = "pyjwt"
version = "1.7.1"
description = "JSON Web Token implementation in Python"
category = "main"
optional = false
python-versions = "*"

[package.extras]
crypto = ["cryptography (>=1.4)"]
flake8 = ["flake8", "flake8-import-order", "pep8-naming"]
test = ["pytest (>=4.0.1,<5.0.0)", "pytest-cov (>=2.6.0,<3.0.0)", "pytest-runner (>=4.2,<5.0.0)"]

[[package]]
name = "pylev"
version = "1.3.0"
description = "A pure Python Levenshtein implementation that's not freaking GPL'd."
category = "dev"
optional = false
python-versions = "*"

[[package]]
name = "pynacl"
version = "1.4.0"
description = "Python binding to the Networking and Cryptography (NaCl) library"
category = "dev"
optional = false
python-versions = ">=2.7, !=3.0.*, !=3.1.*, !=3.2.*, !=3.3.*"

[package.dependencies]
cffi = ">=1.4.1"
six = "*"

[package.extras]
docs = ["sphinx (>=1.6.5)", "sphinx-rtd-theme"]
tests = ["pytest (>=3.2.1,!=3.3.0)", "hypothesis (>=3.27.0)"]

[[package]]
name = "pyparsing"
version = "2.4.7"
description = "Python parsing module"
category = "dev"
optional = false
python-versions = ">=2.6, !=3.0.*, !=3.1.*, !=3.2.*"

[[package]]
name = "pypicloud"
version = "1.2.0"
description = "Private PyPI backed by S3"
category = "dev"
optional = false
python-versions = ">=3.5"

[package.dependencies]
boto3 = ">=1.7.0"
cryptography = "*"
distlib = "*"
google-cloud-storage = {version = ">=1.10.0", optional = true, markers = "extra == \"gcs\""}
passlib = ">=1.7"
paste = "*"
pyramid = "<2.0"
pyramid-beaker = "*"
pyramid-duh = ">=0.1.1"
pyramid-jinja2 = "*"
pyramid-rpc = "*"
pyramid-tm = "*"
requests = "*"
transaction = "*"
"zope.sqlalchemy" = "*"

[package.extras]
all_plugins = ["azure-storage-blob (>=12.3.1)", "flywheel (>=0.2.0)", "google-cloud-storage (>=1.10.0)", "python-ldap", "redis"]
azure-blob = ["azure-storage-blob (>=12.3.1)"]
doc = ["numpydoc", "sphinx", "sphinx-rtd-theme"]
dynamo = ["flywheel (>=0.2.0)"]
gcs = ["google-cloud-storage (>=1.10.0)"]
ldap = ["python-ldap"]
lint = ["black", "docutils", "isort", "mypy", "pylint (==2.7.1)", "sqlalchemy-stubs"]
redis = ["redis"]
server = ["waitress"]
test = ["azure-storage-blob (>=12.3.1)", "flywheel (>=0.2.0)", "google-cloud-storage (>=1.10.0)", "mock", "mockldap", "moto", "mysqlclient", "nose", "psycopg2-binary", "python-ldap", "redis", "requests", "vcrpy", "webtest"]

[[package]]
name = "pyramid"
version = "1.10.8"
description = "The Pyramid Web Framework, a Pylons project"
category = "dev"
optional = false
python-versions = ">=2.7,!=3.0.*,!=3.1.*,!=3.2.*,!=3.3.*"

[package.dependencies]
hupper = ">=1.5"
plaster = "*"
plaster-pastedeploy = "*"
translationstring = ">=0.4"
venusian = ">=1.0"
webob = ">=1.8.3"
"zope.deprecation" = ">=3.5.0"
"zope.interface" = ">=3.8.0"

[package.extras]
docs = ["Sphinx (>=3.0.0)", "docutils", "pylons-sphinx-themes (>=1.0.8)", "pylons-sphinx-latesturl", "repoze.sphinx.autointerface", "sphinxcontrib-autoprogram"]
testing = ["webtest (>=1.3.1)", "zope.component (>=4.0)", "coverage", "nose", "virtualenv"]

[[package]]
name = "pyramid-beaker"
version = "0.8"
description = "Beaker session factory backend for Pyramid"
category = "dev"
optional = false
python-versions = "*"

[package.dependencies]
beaker = "*"
pyramid = "*"

[package.extras]
docs = ["sphinx", "docutils"]
testing = ["nose", "coverage"]

[[package]]
name = "pyramid-duh"
version = "0.1.2"
description = "Useful utilities for every pyramid app"
category = "dev"
optional = false
python-versions = "*"

[package.dependencies]
pyramid = "*"
six = "*"

[[package]]
name = "pyramid-jinja2"
version = "2.8"
description = "Jinja2 template bindings for the Pyramid web framework"
category = "dev"
optional = false
python-versions = "*"

[package.dependencies]
Jinja2 = ">=2.5.0"
MarkupSafe = "*"
pyramid = ">=1.3.0"
"zope.deprecation" = "*"

[package.extras]
docs = ["pylons-sphinx-themes (>=0.3)", "Sphinx (>=1.7.5)"]
testing = ["coverage", "nose (>=1.2.0)", "webtest"]

[[package]]
name = "pyramid-rpc"
version = "0.8"
description = "RPC support for the Pyramid web framework"
category = "dev"
optional = false
python-versions = "*"

[package.dependencies]
pyramid = ">=1.4"
venusian = ">=1.0a7"

[package.extras]
amf = ["pyamf"]
docs = ["Sphinx (>=1.3.1)", "pylons-sphinx-themes"]
testing = ["webtest", "coverage", "nose", "pyramid (>=1.4)", "venusian (>=1.0a7)"]

[[package]]
name = "pyramid-tm"
version = "2.4"
description = "A package which allows Pyramid requests to join the active transaction"
category = "dev"
optional = false
python-versions = "*"

[package.dependencies]
pyramid = ">=1.5"
transaction = ">=2.0"

[package.extras]
docs = ["sphinx", "pylons-sphinx-themes"]
testing = ["webtest", "nose", "coverage"]

[[package]]
name = "pyreadline"
version = "2.1"
description = "A python implmementation of GNU readline."
category = "dev"
optional = false
python-versions = "*"

[[package]]
name = "pyrepl"
version = "0.9.0"
description = "A library for building flexible command line interfaces"
category = "dev"
optional = false
python-versions = "*"

[[package]]
name = "pystache"
version = "0.5.4"
description = "Mustache for Python"
category = "dev"
optional = false
python-versions = "*"

[[package]]
name = "pytest"
version = "6.2.3"
description = "pytest: simple powerful testing with Python"
category = "dev"
optional = false
python-versions = ">=3.6"

[package.dependencies]
atomicwrites = {version = ">=1.0", markers = "sys_platform == \"win32\""}
attrs = ">=19.2.0"
colorama = {version = "*", markers = "sys_platform == \"win32\""}
iniconfig = "*"
packaging = "*"
pluggy = ">=0.12,<1.0.0a1"
py = ">=1.8.2"
toml = "*"

[package.extras]
testing = ["argcomplete", "hypothesis (>=3.56)", "mock", "nose", "requests", "xmlschema"]

[[package]]
name = "pytest-asyncio"
version = "0.14.0"
description = "Pytest support for asyncio."
category = "dev"
optional = false
python-versions = ">= 3.5"

[package.dependencies]
pytest = ">=5.4.0"

[package.extras]
testing = ["async-generator (>=1.3)", "coverage", "hypothesis (>=5.7.1)"]

[[package]]
name = "pytest-dotenv"
version = "0.5.2"
description = "A py.test plugin that parses environment files before running tests"
category = "dev"
optional = false
python-versions = "*"

[package.dependencies]
pytest = ">=5.0.0"
python-dotenv = ">=0.9.1"

[[package]]
name = "python-dateutil"
version = "2.8.1"
description = "Extensions to the standard Python datetime module"
category = "dev"
optional = false
python-versions = "!=3.0.*,!=3.1.*,!=3.2.*,>=2.7"

[package.dependencies]
six = ">=1.5"

[[package]]
name = "python-dotenv"
version = "0.15.0"
description = "Add .env support to your django/flask apps in development and deployments"
category = "main"
optional = false
python-versions = "*"

[package.extras]
cli = ["click (>=5.0)"]

[[package]]
name = "python-memcached"
version = "1.59"
description = "Pure python memcached client"
category = "main"
optional = false
python-versions = "*"

[package.dependencies]
six = ">=1.4.0"

[[package]]
name = "pytz"
version = "2021.1"
description = "World timezone definitions, modern and historical"
category = "dev"
optional = false
python-versions = "*"

[[package]]
name = "pywin32-ctypes"
version = "0.2.0"
description = ""
category = "dev"
optional = false
python-versions = "*"

[[package]]
name = "pyyaml"
version = "5.4.1"
description = "YAML parser and emitter for Python"
category = "dev"
optional = false
python-versions = ">=2.7, !=3.0.*, !=3.1.*, !=3.2.*, !=3.3.*, !=3.4.*, !=3.5.*"

[[package]]
name = "redis"
version = "3.5.3"
description = "Python client for Redis key-value store"
category = "dev"
optional = false
python-versions = ">=2.7, !=3.0.*, !=3.1.*, !=3.2.*, !=3.3.*, !=3.4.*"

[package.extras]
hiredis = ["hiredis (>=0.1.3)"]

[[package]]
name = "regex"
version = "2021.4.4"
description = "Alternative regular expression module, to replace re."
category = "dev"
optional = false
python-versions = "*"

[[package]]
name = "requests"
version = "2.25.1"
description = "Python HTTP for Humans."
category = "main"
optional = false
python-versions = ">=2.7, !=3.0.*, !=3.1.*, !=3.2.*, !=3.3.*, !=3.4.*"

[package.dependencies]
certifi = ">=2017.4.17"
chardet = ">=3.0.2,<5"
idna = ">=2.5,<3"
urllib3 = ">=1.21.1,<1.27"

[package.extras]
security = ["pyOpenSSL (>=0.14)", "cryptography (>=1.3.4)"]
socks = ["PySocks (>=1.5.6,!=1.5.7)", "win-inet-pton"]

[[package]]
name = "requests-toolbelt"
version = "0.9.1"
description = "A utility belt for advanced users of python-requests"
category = "dev"
optional = false
python-versions = "*"

[package.dependencies]
requests = ">=2.0.1,<3.0.0"

[[package]]
name = "restnavigator"
version = "1.0.1"
description = "A python library for interacting with HAL+JSON APIs"
category = "dev"
optional = false
python-versions = "*"

[package.dependencies]
requests = ">=2.5.0"
six = "*"
Unidecode = ">=0.04.14"
uritemplate = ">=0.6.0"

[package.extras]
test = ["httpretty (==0.8.4)", "pytest (==2.6.4)", "pytest-cache", "pytest-cov (==1.8.1)", "tox"]

[[package]]
name = "restructuredtext-lint"
version = "1.3.2"
description = "reStructuredText linter"
category = "dev"
optional = false
python-versions = "*"

[package.dependencies]
docutils = ">=0.11,<1.0"

[[package]]
name = "rich"
version = "9.13.0"
description = "Render rich text, tables, progress bars, syntax highlighting, markdown and more to the terminal"
category = "main"
optional = false
python-versions = ">=3.6,<4.0"

[package.dependencies]
colorama = ">=0.4.0,<0.5.0"
commonmark = ">=0.9.0,<0.10.0"
pygments = ">=2.6.0,<3.0.0"
typing-extensions = ">=3.7.4,<4.0.0"

[package.extras]
jupyter = ["ipywidgets (>=7.5.1,<8.0.0)"]

[[package]]
name = "rsa"
version = "4.7.2"
description = "Pure-Python RSA implementation"
category = "dev"
optional = false
python-versions = ">=3.5, <4"

[package.dependencies]
pyasn1 = ">=0.1.3"

[[package]]
name = "s3transfer"
version = "0.3.6"
description = "An Amazon S3 Transfer Manager"
category = "dev"
optional = false
python-versions = "*"

[package.dependencies]
botocore = ">=1.12.36,<2.0a.0"

[[package]]
name = "secretstorage"
version = "3.3.1"
description = "Python bindings to FreeDesktop.org Secret Service API"
category = "dev"
optional = false
python-versions = ">=3.6"

[package.dependencies]
cryptography = ">=2.0"
jeepney = ">=0.6"

[[package]]
name = "semver"
version = "2.13.0"
description = "Python helper for Semantic Versioning (http://semver.org/)"
category = "main"
optional = false
python-versions = ">=2.7, !=3.0.*, !=3.1.*, !=3.2.*, !=3.3.*"

[[package]]
name = "shellingham"
version = "1.4.0"
description = "Tool to Detect Surrounding Shell"
category = "dev"
optional = false
python-versions = "!=3.0,!=3.1,!=3.2,!=3.3,>=2.6"

[[package]]
name = "six"
version = "1.15.0"
description = "Python 2 and 3 compatibility utilities"
category = "main"
optional = false
python-versions = ">=2.7, !=3.0.*, !=3.1.*, !=3.2.*"

[[package]]
name = "smmap"
version = "4.0.0"
description = "A pure Python implementation of a sliding window memory map manager"
category = "dev"
optional = false
python-versions = ">=3.5"

[[package]]
name = "snowballstemmer"
version = "2.1.0"
description = "This package provides 29 stemmers for 28 languages generated from Snowball algorithms."
category = "dev"
optional = false
python-versions = "*"

[[package]]
name = "sqlalchemy"
version = "1.4.5"
description = "Database Abstraction Library"
category = "dev"
optional = false
python-versions = "!=3.0.*,!=3.1.*,!=3.2.*,!=3.3.*,!=3.4.*,!=3.5.*,>=2.7"

[package.dependencies]
greenlet = {version = "!=0.4.17", markers = "python_version >= \"3\""}

[package.extras]
aiomysql = ["greenlet (!=0.4.17)", "aiomysql"]
aiosqlite = ["greenlet (!=0.4.17)", "aiosqlite"]
asyncio = ["greenlet (!=0.4.17)"]
mariadb_connector = ["mariadb (>=1.0.1)"]
mssql = ["pyodbc"]
mssql_pymssql = ["pymssql"]
mssql_pyodbc = ["pyodbc"]
mypy = ["sqlalchemy2-stubs", "mypy (>=0.800)"]
mysql = ["mysqlclient (>=1.4.0,<2)", "mysqlclient (>=1.4.0)"]
mysql_connector = ["mysqlconnector"]
oracle = ["cx_oracle (>=7,<8)", "cx_oracle (>=7)"]
postgresql = ["psycopg2 (>=2.7)"]
postgresql_asyncpg = ["greenlet (!=0.4.17)", "asyncpg"]
postgresql_pg8000 = ["pg8000 (>=1.16.6)"]
postgresql_psycopg2binary = ["psycopg2-binary"]
postgresql_psycopg2cffi = ["psycopg2cffi"]
pymysql = ["pymysql (<1)", "pymysql"]
sqlcipher = ["sqlcipher3-binary"]

[[package]]
name = "starlette"
version = "0.13.6"
description = "The little ASGI library that shines."
category = "dev"
optional = false
python-versions = ">=3.6"

[package.extras]
full = ["aiofiles", "graphene", "itsdangerous", "jinja2", "python-multipart", "pyyaml", "requests", "ujson"]

[[package]]
name = "stevedore"
version = "3.3.0"
description = "Manage dynamic plugins for Python applications"
category = "main"
optional = false
python-versions = ">=3.6"

[package.dependencies]
pbr = ">=2.0.0,<2.1.0 || >2.1.0"

[[package]]
name = "syrupy"
version = "1.2.2"
description = "PyTest Snapshot Test Utility"
category = "dev"
optional = false
python-versions = ">=3.6"

[package.dependencies]
attrs = ">=18.2.0,<21.0.0"
colored = ">=1.3.92,<2.0.0"
pytest = ">=5.1.0,<7.0.0"

[package.extras]
dev = ["black", "flake8-bugbear", "flake8-builtins", "flake8-comprehensions", "flake8-i18n", "flake8", "isort", "mypy", "pip-tools", "py-githooks", "pygithub", "pyperf", "semver", "twine", "wheel", "codecov", "coverage", "invoke"]
test = ["codecov", "coverage", "invoke"]

[[package]]
name = "tenacity"
version = "6.3.1"
description = "Retry code until it succeeds"
category = "dev"
optional = false
python-versions = "*"

[package.dependencies]
six = ">=1.9.0"

[package.extras]
doc = ["reno", "sphinx", "tornado (>=4.5)"]

[[package]]
name = "testfixtures"
version = "6.17.1"
description = "A collection of helpers and mock objects for unit tests and doc tests."
category = "dev"
optional = false
python-versions = "*"

[package.extras]
build = ["setuptools-git", "wheel", "twine"]
docs = ["sphinx", "zope.component", "sybil", "twisted", "mock", "django (<2)", "django"]
test = ["pytest (>=3.6)", "pytest-cov", "pytest-django", "zope.component", "sybil", "twisted", "mock", "django (<2)", "django"]

[[package]]
name = "toml"
version = "0.10.2"
description = "Python Library for Tom's Obvious, Minimal Language"
category = "main"
optional = false
python-versions = ">=2.6, !=3.0.*, !=3.1.*, !=3.2.*"

[[package]]
name = "tomlkit"
version = "0.7.0"
description = "Style preserving TOML library"
category = "dev"
optional = false
python-versions = ">=2.7, !=3.0.*, !=3.1.*, !=3.2.*, !=3.3.*, !=3.4.*"

[[package]]
name = "traitlets"
version = "5.0.5"
description = "Traitlets Python configuration system"
category = "dev"
optional = false
python-versions = ">=3.7"

[package.dependencies]
ipython-genutils = "*"

[package.extras]
test = ["pytest"]

[[package]]
name = "transaction"
version = "3.0.1"
description = "Transaction management for Python"
category = "dev"
optional = false
python-versions = "*"

[package.dependencies]
"zope.interface" = "*"

[package.extras]
docs = ["sphinx", "repoze.sphinx.autointerface"]
test = ["mock"]
testing = ["nose", "coverage", "mock"]

[[package]]
name = "translationstring"
version = "1.4"
description = "Utility library for i18n relied on by various Repoze and Pyramid packages"
category = "dev"
optional = false
python-versions = "*"

[package.extras]
docs = ["Sphinx (>=1.3.1)", "docutils", "pylons-sphinx-themes"]

[[package]]
name = "typed-ast"
version = "1.4.2"
description = "a fork of Python 2 and 3 ast modules with type comment support"
category = "dev"
optional = false
python-versions = "*"

[[package]]
name = "typing-extensions"
version = "3.7.4.3"
description = "Backported and Experimental Type Hints for Python 3.5+"
category = "main"
optional = false
python-versions = "*"

[[package]]
name = "unidecode"
version = "1.2.0"
description = "ASCII transliterations of Unicode text"
category = "dev"
optional = false
python-versions = ">=2.7, !=3.0.*, !=3.1.*, !=3.2.*, !=3.3.*"

[[package]]
name = "uritemplate"
version = "3.0.1"
description = "URI templates"
category = "dev"
optional = false
python-versions = ">=2.7, !=3.0.*, !=3.1.*, !=3.2.*, !=3.3.*"

[[package]]
name = "urllib3"
version = "1.26.4"
description = "HTTP library with thread-safe connection pooling, file post, and more."
category = "main"
optional = false
python-versions = ">=2.7, !=3.0.*, !=3.1.*, !=3.2.*, !=3.3.*, !=3.4.*, <4"

[package.extras]
secure = ["pyOpenSSL (>=0.14)", "cryptography (>=1.3.4)", "idna (>=2.0.0)", "certifi", "ipaddress"]
socks = ["PySocks (>=1.5.6,!=1.5.7,<2.0)"]
brotli = ["brotlipy (>=0.6.0)"]

[[package]]
name = "uwsgi"
version = "2.0.19.1"
description = "The uWSGI server"
category = "dev"
optional = false
python-versions = "*"

[[package]]
name = "venusian"
version = "3.0.0"
description = "A library for deferring decorator actions"
category = "dev"
optional = false
python-versions = ">=3.5"

[package.extras]
docs = ["sphinx", "repoze.sphinx.autointerface"]
testing = ["pytest", "pytest-cov", "coverage"]

[[package]]
name = "virtualenv"
version = "20.4.3"
description = "Virtual Python Environment builder"
category = "dev"
optional = false
python-versions = "!=3.0.*,!=3.1.*,!=3.2.*,!=3.3.*,>=2.7"

[package.dependencies]
appdirs = ">=1.4.3,<2"
distlib = ">=0.3.1,<1"
filelock = ">=3.0.0,<4"
six = ">=1.9.0,<2"

[package.extras]
docs = ["proselint (>=0.10.2)", "sphinx (>=3)", "sphinx-argparse (>=0.2.5)", "sphinx-rtd-theme (>=0.4.3)", "towncrier (>=19.9.0rc1)"]
testing = ["coverage (>=4)", "coverage-enable-subprocess (>=1)", "flaky (>=3)", "pytest (>=4)", "pytest-env (>=0.6.2)", "pytest-freezegun (>=0.4.1)", "pytest-mock (>=2)", "pytest-randomly (>=1)", "pytest-timeout (>=1)", "packaging (>=20.0)", "xonsh (>=0.9.16)"]

[[package]]
name = "waitress"
version = "1.4.4"
description = "Waitress WSGI server"
category = "dev"
optional = false
python-versions = "!=3.0.*,!=3.1.*,!=3.2.*,!=3.3.*,!=3.4.*,>=2.7"

[package.extras]
docs = ["Sphinx (>=1.8.1)", "docutils", "pylons-sphinx-themes (>=1.0.9)"]
testing = ["pytest", "pytest-cover", "coverage (>=5.0)"]

[[package]]
name = "wcwidth"
version = "0.2.5"
description = "Measures the displayed width of unicode strings in a terminal"
category = "dev"
optional = false
python-versions = "*"

[[package]]
name = "webencodings"
version = "0.5.1"
description = "Character encoding aliases for legacy web content"
category = "dev"
optional = false
python-versions = "*"

[[package]]
name = "webob"
version = "1.8.7"
description = "WSGI request and response object"
category = "dev"
optional = false
python-versions = ">=2.7,!=3.0.*,!=3.1.*,!=3.2.*"

[package.extras]
docs = ["Sphinx (>=1.7.5)", "pylons-sphinx-themes"]
testing = ["pytest (>=3.1.0)", "coverage", "pytest-cov", "pytest-xdist"]

[[package]]
name = "websockets"
version = "8.1"
description = "An implementation of the WebSocket Protocol (RFC 6455 & 7692)"
category = "main"
optional = false
python-versions = ">=3.6.1"

[[package]]
name = "wemake-python-styleguide"
version = "0.15.2"
description = "The strictest and most opinionated python linter ever"
category = "dev"
optional = false
python-versions = ">=3.6,<4.0"

[package.dependencies]
astor = ">=0.8,<0.9"
attrs = "*"
darglint = ">=1.2,<2.0"
flake8 = ">=3.7,<4.0"
flake8-bandit = ">=2.1,<3.0"
flake8-broken-line = ">=0.3,<0.4"
flake8-bugbear = ">=20.1,<21.0"
flake8-commas = ">=2.0,<3.0"
flake8-comprehensions = ">=3.1,<4.0"
flake8-debugger = ">=4.0,<5.0"
flake8-docstrings = ">=1.3,<2.0"
flake8-eradicate = ">=1.0,<2.0"
flake8-isort = ">=4.0,<5.0"
flake8-quotes = ">=3.0,<4.0"
flake8-rst-docstrings = ">=0.0.14,<0.0.15"
flake8-string-format = ">=0.3,<0.4"
pep8-naming = ">=0.11,<0.12"
pygments = ">=2.4,<3.0"
typing_extensions = ">=3.6,<4.0"

[[package]]
name = "wmctrl"
version = "0.3"
description = "A tool to programmatically control windows inside X"
category = "dev"
optional = false
python-versions = "*"

[[package]]
name = "wrapt"
version = "1.12.1"
description = "Module for decorators, wrappers and monkey patching."
category = "main"
optional = false
python-versions = "*"

[[package]]
name = "yarl"
version = "1.6.3"
description = "Yet another URL library"
category = "main"
optional = false
python-versions = ">=3.6"

[package.dependencies]
idna = ">=2.0"
multidict = ">=4.0"

[[package]]
name = "zope.deprecation"
version = "4.4.0"
description = "Zope Deprecation Infrastructure"
category = "dev"
optional = false
python-versions = "*"

[package.extras]
docs = ["sphinx"]
test = ["zope.testrunner"]

[[package]]
name = "zope.interface"
version = "5.3.0"
description = "Interfaces for Python"
category = "dev"
optional = false
python-versions = ">=2.7, !=3.0.*, !=3.1.*, !=3.2.*, !=3.3.*, !=3.4.*"

[package.extras]
docs = ["sphinx", "repoze.sphinx.autointerface"]
test = ["coverage (>=5.0.3)", "zope.event", "zope.testing"]
testing = ["coverage (>=5.0.3)", "zope.event", "zope.testing"]

[[package]]
name = "zope.sqlalchemy"
version = "1.3"
description = "Minimal Zope/SQLAlchemy transaction integration"
category = "dev"
optional = false
python-versions = "*"

[package.dependencies]
SQLAlchemy = ">=0.7"
transaction = ">=1.6.0"
"zope.interface" = ">=3.6.0"

[package.extras]
test = ["zope.testing"]

[extras]
memcache = ["python-memcached"]

[metadata]
lock-version = "1.1"
python-versions = "^3.8.6"
<<<<<<< HEAD
content-hash = "61785bad4cd92aede6c2b94583e2f2c11207b432106f3c2857a3085a4aa22e9f"
=======
content-hash = "ca22e396526822cd6ca9adff2fdded10aaacd27cdec4270451af8f6798c2d7c8"
>>>>>>> 1b3548c3

[metadata.files]
aiohttp = [
    {file = "aiohttp-3.7.4.post0-cp36-cp36m-macosx_10_14_x86_64.whl", hash = "sha256:3cf75f7cdc2397ed4442594b935a11ed5569961333d49b7539ea741be2cc79d5"},
    {file = "aiohttp-3.7.4.post0-cp36-cp36m-manylinux1_i686.whl", hash = "sha256:4b302b45040890cea949ad092479e01ba25911a15e648429c7c5aae9650c67a8"},
    {file = "aiohttp-3.7.4.post0-cp36-cp36m-manylinux2014_aarch64.whl", hash = "sha256:fe60131d21b31fd1a14bd43e6bb88256f69dfc3188b3a89d736d6c71ed43ec95"},
    {file = "aiohttp-3.7.4.post0-cp36-cp36m-manylinux2014_i686.whl", hash = "sha256:393f389841e8f2dfc86f774ad22f00923fdee66d238af89b70ea314c4aefd290"},
    {file = "aiohttp-3.7.4.post0-cp36-cp36m-manylinux2014_ppc64le.whl", hash = "sha256:c6e9dcb4cb338d91a73f178d866d051efe7c62a7166653a91e7d9fb18274058f"},
    {file = "aiohttp-3.7.4.post0-cp36-cp36m-manylinux2014_s390x.whl", hash = "sha256:5df68496d19f849921f05f14f31bd6ef53ad4b00245da3195048c69934521809"},
    {file = "aiohttp-3.7.4.post0-cp36-cp36m-manylinux2014_x86_64.whl", hash = "sha256:0563c1b3826945eecd62186f3f5c7d31abb7391fedc893b7e2b26303b5a9f3fe"},
    {file = "aiohttp-3.7.4.post0-cp36-cp36m-win32.whl", hash = "sha256:3d78619672183be860b96ed96f533046ec97ca067fd46ac1f6a09cd9b7484287"},
    {file = "aiohttp-3.7.4.post0-cp36-cp36m-win_amd64.whl", hash = "sha256:f705e12750171c0ab4ef2a3c76b9a4024a62c4103e3a55dd6f99265b9bc6fcfc"},
    {file = "aiohttp-3.7.4.post0-cp37-cp37m-macosx_10_14_x86_64.whl", hash = "sha256:230a8f7e24298dea47659251abc0fd8b3c4e38a664c59d4b89cca7f6c09c9e87"},
    {file = "aiohttp-3.7.4.post0-cp37-cp37m-manylinux1_i686.whl", hash = "sha256:2e19413bf84934d651344783c9f5e22dee452e251cfd220ebadbed2d9931dbf0"},
    {file = "aiohttp-3.7.4.post0-cp37-cp37m-manylinux2014_aarch64.whl", hash = "sha256:e4b2b334e68b18ac9817d828ba44d8fcb391f6acb398bcc5062b14b2cbeac970"},
    {file = "aiohttp-3.7.4.post0-cp37-cp37m-manylinux2014_i686.whl", hash = "sha256:d012ad7911653a906425d8473a1465caa9f8dea7fcf07b6d870397b774ea7c0f"},
    {file = "aiohttp-3.7.4.post0-cp37-cp37m-manylinux2014_ppc64le.whl", hash = "sha256:40eced07f07a9e60e825554a31f923e8d3997cfc7fb31dbc1328c70826e04cde"},
    {file = "aiohttp-3.7.4.post0-cp37-cp37m-manylinux2014_s390x.whl", hash = "sha256:209b4a8ee987eccc91e2bd3ac36adee0e53a5970b8ac52c273f7f8fd4872c94c"},
    {file = "aiohttp-3.7.4.post0-cp37-cp37m-manylinux2014_x86_64.whl", hash = "sha256:14762875b22d0055f05d12abc7f7d61d5fd4fe4642ce1a249abdf8c700bf1fd8"},
    {file = "aiohttp-3.7.4.post0-cp37-cp37m-win32.whl", hash = "sha256:7615dab56bb07bff74bc865307aeb89a8bfd9941d2ef9d817b9436da3a0ea54f"},
    {file = "aiohttp-3.7.4.post0-cp37-cp37m-win_amd64.whl", hash = "sha256:d9e13b33afd39ddeb377eff2c1c4f00544e191e1d1dee5b6c51ddee8ea6f0cf5"},
    {file = "aiohttp-3.7.4.post0-cp38-cp38-macosx_10_14_x86_64.whl", hash = "sha256:547da6cacac20666422d4882cfcd51298d45f7ccb60a04ec27424d2f36ba3eaf"},
    {file = "aiohttp-3.7.4.post0-cp38-cp38-manylinux1_i686.whl", hash = "sha256:af9aa9ef5ba1fd5b8c948bb11f44891968ab30356d65fd0cc6707d989cd521df"},
    {file = "aiohttp-3.7.4.post0-cp38-cp38-manylinux2014_aarch64.whl", hash = "sha256:64322071e046020e8797117b3658b9c2f80e3267daec409b350b6a7a05041213"},
    {file = "aiohttp-3.7.4.post0-cp38-cp38-manylinux2014_i686.whl", hash = "sha256:bb437315738aa441251214dad17428cafda9cdc9729499f1d6001748e1d432f4"},
    {file = "aiohttp-3.7.4.post0-cp38-cp38-manylinux2014_ppc64le.whl", hash = "sha256:e54962802d4b8b18b6207d4a927032826af39395a3bd9196a5af43fc4e60b009"},
    {file = "aiohttp-3.7.4.post0-cp38-cp38-manylinux2014_s390x.whl", hash = "sha256:a00bb73540af068ca7390e636c01cbc4f644961896fa9363154ff43fd37af2f5"},
    {file = "aiohttp-3.7.4.post0-cp38-cp38-manylinux2014_x86_64.whl", hash = "sha256:79ebfc238612123a713a457d92afb4096e2148be17df6c50fb9bf7a81c2f8013"},
    {file = "aiohttp-3.7.4.post0-cp38-cp38-win32.whl", hash = "sha256:515dfef7f869a0feb2afee66b957cc7bbe9ad0cdee45aec7fdc623f4ecd4fb16"},
    {file = "aiohttp-3.7.4.post0-cp38-cp38-win_amd64.whl", hash = "sha256:114b281e4d68302a324dd33abb04778e8557d88947875cbf4e842c2c01a030c5"},
    {file = "aiohttp-3.7.4.post0-cp39-cp39-macosx_10_14_x86_64.whl", hash = "sha256:7b18b97cf8ee5452fa5f4e3af95d01d84d86d32c5e2bfa260cf041749d66360b"},
    {file = "aiohttp-3.7.4.post0-cp39-cp39-manylinux1_i686.whl", hash = "sha256:15492a6368d985b76a2a5fdd2166cddfea5d24e69eefed4630cbaae5c81d89bd"},
    {file = "aiohttp-3.7.4.post0-cp39-cp39-manylinux2014_aarch64.whl", hash = "sha256:bdb230b4943891321e06fc7def63c7aace16095be7d9cf3b1e01be2f10fba439"},
    {file = "aiohttp-3.7.4.post0-cp39-cp39-manylinux2014_i686.whl", hash = "sha256:cffe3ab27871bc3ea47df5d8f7013945712c46a3cc5a95b6bee15887f1675c22"},
    {file = "aiohttp-3.7.4.post0-cp39-cp39-manylinux2014_ppc64le.whl", hash = "sha256:f881853d2643a29e643609da57b96d5f9c9b93f62429dcc1cbb413c7d07f0e1a"},
    {file = "aiohttp-3.7.4.post0-cp39-cp39-manylinux2014_s390x.whl", hash = "sha256:a5ca29ee66f8343ed336816c553e82d6cade48a3ad702b9ffa6125d187e2dedb"},
    {file = "aiohttp-3.7.4.post0-cp39-cp39-manylinux2014_x86_64.whl", hash = "sha256:17c073de315745a1510393a96e680d20af8e67e324f70b42accbd4cb3315c9fb"},
    {file = "aiohttp-3.7.4.post0-cp39-cp39-win32.whl", hash = "sha256:932bb1ea39a54e9ea27fc9232163059a0b8855256f4052e776357ad9add6f1c9"},
    {file = "aiohttp-3.7.4.post0-cp39-cp39-win_amd64.whl", hash = "sha256:02f46fc0e3c5ac58b80d4d56eb0a7c7d97fcef69ace9326289fb9f1955e65cfe"},
    {file = "aiohttp-3.7.4.post0.tar.gz", hash = "sha256:493d3299ebe5f5a7c66b9819eacdcfbbaaf1a8e84911ddffcdc48888497afecf"},
]
appdirs = [
    {file = "appdirs-1.4.4-py2.py3-none-any.whl", hash = "sha256:a841dacd6b99318a741b166adb07e19ee71a274450e68237b4650ca1055ab128"},
    {file = "appdirs-1.4.4.tar.gz", hash = "sha256:7d5d0167b2b1ba821647616af46a749d1c653740dd0d2415100fe26e27afdf41"},
]
appnope = [
    {file = "appnope-0.1.2-py2.py3-none-any.whl", hash = "sha256:93aa393e9d6c54c5cd570ccadd8edad61ea0c4b9ea7a01409020c9aa019eb442"},
    {file = "appnope-0.1.2.tar.gz", hash = "sha256:dd83cd4b5b460958838f6eb3000c660b1f9caf2a5b1de4264e941512f603258a"},
]
asgiref = [
    {file = "asgiref-3.3.1-py3-none-any.whl", hash = "sha256:5ee950735509d04eb673bd7f7120f8fa1c9e2df495394992c73234d526907e17"},
    {file = "asgiref-3.3.1.tar.gz", hash = "sha256:7162a3cb30ab0609f1a4c95938fd73e8604f63bdba516a7f7d64b83ff09478f0"},
]
astor = [
    {file = "astor-0.8.1-py2.py3-none-any.whl", hash = "sha256:070a54e890cefb5b3739d19f30f5a5ec840ffc9c50ffa7d23cc9fc1a38ebbfc5"},
    {file = "astor-0.8.1.tar.gz", hash = "sha256:6a6effda93f4e1ce9f618779b2dd1d9d84f1e32812c23a29b3fff6fd7f63fa5e"},
]
async-timeout = [
    {file = "async-timeout-3.0.1.tar.gz", hash = "sha256:0c3c816a028d47f659d6ff5c745cb2acf1f966da1fe5c19c77a70282b25f4c5f"},
    {file = "async_timeout-3.0.1-py3-none-any.whl", hash = "sha256:4291ca197d287d274d0b6cb5d6f8f8f82d434ed288f962539ff18cc9012f9ea3"},
]
atomicwrites = [
    {file = "atomicwrites-1.4.0-py2.py3-none-any.whl", hash = "sha256:6d1784dea7c0c8d4a5172b6c620f40b6e4cbfdf96d783691f2e1302a7b88e197"},
    {file = "atomicwrites-1.4.0.tar.gz", hash = "sha256:ae70396ad1a434f9c7046fd2dd196fc04b12f9e91ffb859164193be8b6168a7a"},
]
attrs = [
    {file = "attrs-20.3.0-py2.py3-none-any.whl", hash = "sha256:31b2eced602aa8423c2aea9c76a724617ed67cf9513173fd3a4f03e3a929c7e6"},
    {file = "attrs-20.3.0.tar.gz", hash = "sha256:832aa3cde19744e49938b91fea06d69ecb9e649c93ba974535d08ad92164f700"},
]
backcall = [
    {file = "backcall-0.2.0-py2.py3-none-any.whl", hash = "sha256:fbbce6a29f263178a1f7915c1940bde0ec2b2a967566fe1c65c1dfb7422bd255"},
    {file = "backcall-0.2.0.tar.gz", hash = "sha256:5cbdbf27be5e7cfadb448baf0aa95508f91f2bbc6c6437cd9cd06e2a4c215e1e"},
]
bandit = [
    {file = "bandit-1.7.0-py3-none-any.whl", hash = "sha256:216be4d044209fa06cf2a3e51b319769a51be8318140659719aa7a115c35ed07"},
    {file = "bandit-1.7.0.tar.gz", hash = "sha256:8a4c7415254d75df8ff3c3b15cfe9042ecee628a1e40b44c15a98890fbfc2608"},
]
beaker = [
    {file = "Beaker-1.11.0.tar.gz", hash = "sha256:ad5d1c05027ee3be3a482ea39f8cb70339b41e5d6ace0cb861382754076d187e"},
]
black = [
    {file = "black-19.10b0-py36-none-any.whl", hash = "sha256:1b30e59be925fafc1ee4565e5e08abef6b03fe455102883820fe5ee2e4734e0b"},
    {file = "black-19.10b0.tar.gz", hash = "sha256:c2edb73a08e9e0e6f65a0e6af18b059b8b1cdd5bef997d7a0b181df93dc81539"},
]
boto3 = [
    {file = "boto3-1.17.44-py2.py3-none-any.whl", hash = "sha256:e74da1da74fbefbe2db7a9c53082018d862433f35e2ecd4c173632efc5742f40"},
    {file = "boto3-1.17.44.tar.gz", hash = "sha256:ffb9b192b2b52ab88cde09e2af7d9fd6e541287e5719098be97ffd7144f47eb1"},
]
botocore = [
    {file = "botocore-1.20.44-py2.py3-none-any.whl", hash = "sha256:8a7f85bf05ad62551b0e6dfeeec471147b330cb2b5c7f48795057e811e6a2e77"},
    {file = "botocore-1.20.44.tar.gz", hash = "sha256:2958e3912939558fd789a64b23a10039d8b0c0c84a23b573f3f2e3154de357ad"},
]
cachecontrol = [
    {file = "CacheControl-0.12.6-py2.py3-none-any.whl", hash = "sha256:10d056fa27f8563a271b345207402a6dcce8efab7e5b377e270329c62471b10d"},
    {file = "CacheControl-0.12.6.tar.gz", hash = "sha256:be9aa45477a134aee56c8fac518627e1154df063e85f67d4f83ce0ccc23688e8"},
]
cachepath = [
    {file = "cachepath-1.1.1-py2.py3-none-any.whl", hash = "sha256:8a92ec61cc2bc40401bda656b47bdb3b16234e500357ff66edd8f8a2c7524b7c"},
    {file = "cachepath-1.1.1.tar.gz", hash = "sha256:a9a511a5c2e12f1b0ed53111446851e8843bd895a1055356a179a679a9f21bcc"},
]
cachetools = [
    {file = "cachetools-4.2.1-py3-none-any.whl", hash = "sha256:1d9d5f567be80f7c07d765e21b814326d78c61eb0c3a637dffc0e5d1796cb2e2"},
    {file = "cachetools-4.2.1.tar.gz", hash = "sha256:f469e29e7aa4cff64d8de4aad95ce76de8ea1125a16c68e0d93f65c3c3dc92e9"},
]
cachy = [
    {file = "cachy-0.3.0-py2.py3-none-any.whl", hash = "sha256:338ca09c8860e76b275aff52374330efedc4d5a5e45dc1c5b539c1ead0786fe7"},
    {file = "cachy-0.3.0.tar.gz", hash = "sha256:186581f4ceb42a0bbe040c407da73c14092379b1e4c0e327fdb72ae4a9b269b1"},
]
certifi = [
    {file = "certifi-2020.12.5-py2.py3-none-any.whl", hash = "sha256:719a74fb9e33b9bd44cc7f3a8d94bc35e4049deebe19ba7d8e108280cfd59830"},
    {file = "certifi-2020.12.5.tar.gz", hash = "sha256:1a4995114262bffbc2413b159f2a1a480c969de6e6eb13ee966d470af86af59c"},
]
cffi = [
    {file = "cffi-1.14.5-cp27-cp27m-macosx_10_9_x86_64.whl", hash = "sha256:bb89f306e5da99f4d922728ddcd6f7fcebb3241fc40edebcb7284d7514741991"},
    {file = "cffi-1.14.5-cp27-cp27m-manylinux1_i686.whl", hash = "sha256:34eff4b97f3d982fb93e2831e6750127d1355a923ebaeeb565407b3d2f8d41a1"},
    {file = "cffi-1.14.5-cp27-cp27m-manylinux1_x86_64.whl", hash = "sha256:99cd03ae7988a93dd00bcd9d0b75e1f6c426063d6f03d2f90b89e29b25b82dfa"},
    {file = "cffi-1.14.5-cp27-cp27m-win32.whl", hash = "sha256:65fa59693c62cf06e45ddbb822165394a288edce9e276647f0046e1ec26920f3"},
    {file = "cffi-1.14.5-cp27-cp27m-win_amd64.whl", hash = "sha256:51182f8927c5af975fece87b1b369f722c570fe169f9880764b1ee3bca8347b5"},
    {file = "cffi-1.14.5-cp27-cp27mu-manylinux1_i686.whl", hash = "sha256:43e0b9d9e2c9e5d152946b9c5fe062c151614b262fda2e7b201204de0b99e482"},
    {file = "cffi-1.14.5-cp27-cp27mu-manylinux1_x86_64.whl", hash = "sha256:cbde590d4faaa07c72bf979734738f328d239913ba3e043b1e98fe9a39f8b2b6"},
    {file = "cffi-1.14.5-cp35-cp35m-macosx_10_9_x86_64.whl", hash = "sha256:5de7970188bb46b7bf9858eb6890aad302577a5f6f75091fd7cdd3ef13ef3045"},
    {file = "cffi-1.14.5-cp35-cp35m-manylinux1_i686.whl", hash = "sha256:a465da611f6fa124963b91bf432d960a555563efe4ed1cc403ba5077b15370aa"},
    {file = "cffi-1.14.5-cp35-cp35m-manylinux1_x86_64.whl", hash = "sha256:d42b11d692e11b6634f7613ad8df5d6d5f8875f5d48939520d351007b3c13406"},
    {file = "cffi-1.14.5-cp35-cp35m-win32.whl", hash = "sha256:72d8d3ef52c208ee1c7b2e341f7d71c6fd3157138abf1a95166e6165dd5d4369"},
    {file = "cffi-1.14.5-cp35-cp35m-win_amd64.whl", hash = "sha256:29314480e958fd8aab22e4a58b355b629c59bf5f2ac2492b61e3dc06d8c7a315"},
    {file = "cffi-1.14.5-cp36-cp36m-macosx_10_9_x86_64.whl", hash = "sha256:3d3dd4c9e559eb172ecf00a2a7517e97d1e96de2a5e610bd9b68cea3925b4892"},
    {file = "cffi-1.14.5-cp36-cp36m-manylinux1_i686.whl", hash = "sha256:48e1c69bbacfc3d932221851b39d49e81567a4d4aac3b21258d9c24578280058"},
    {file = "cffi-1.14.5-cp36-cp36m-manylinux1_x86_64.whl", hash = "sha256:69e395c24fc60aad6bb4fa7e583698ea6cc684648e1ffb7fe85e3c1ca131a7d5"},
    {file = "cffi-1.14.5-cp36-cp36m-manylinux2014_aarch64.whl", hash = "sha256:9e93e79c2551ff263400e1e4be085a1210e12073a31c2011dbbda14bda0c6132"},
    {file = "cffi-1.14.5-cp36-cp36m-win32.whl", hash = "sha256:58e3f59d583d413809d60779492342801d6e82fefb89c86a38e040c16883be53"},
    {file = "cffi-1.14.5-cp36-cp36m-win_amd64.whl", hash = "sha256:005a36f41773e148deac64b08f233873a4d0c18b053d37da83f6af4d9087b813"},
    {file = "cffi-1.14.5-cp37-cp37m-macosx_10_9_x86_64.whl", hash = "sha256:2894f2df484ff56d717bead0a5c2abb6b9d2bf26d6960c4604d5c48bbc30ee73"},
    {file = "cffi-1.14.5-cp37-cp37m-manylinux1_i686.whl", hash = "sha256:0857f0ae312d855239a55c81ef453ee8fd24136eaba8e87a2eceba644c0d4c06"},
    {file = "cffi-1.14.5-cp37-cp37m-manylinux1_x86_64.whl", hash = "sha256:cd2868886d547469123fadc46eac7ea5253ea7fcb139f12e1dfc2bbd406427d1"},
    {file = "cffi-1.14.5-cp37-cp37m-manylinux2014_aarch64.whl", hash = "sha256:35f27e6eb43380fa080dccf676dece30bef72e4a67617ffda586641cd4508d49"},
    {file = "cffi-1.14.5-cp37-cp37m-win32.whl", hash = "sha256:9ff227395193126d82e60319a673a037d5de84633f11279e336f9c0f189ecc62"},
    {file = "cffi-1.14.5-cp37-cp37m-win_amd64.whl", hash = "sha256:9cf8022fb8d07a97c178b02327b284521c7708d7c71a9c9c355c178ac4bbd3d4"},
    {file = "cffi-1.14.5-cp38-cp38-macosx_10_9_x86_64.whl", hash = "sha256:8b198cec6c72df5289c05b05b8b0969819783f9418e0409865dac47288d2a053"},
    {file = "cffi-1.14.5-cp38-cp38-manylinux1_i686.whl", hash = "sha256:ad17025d226ee5beec591b52800c11680fca3df50b8b29fe51d882576e039ee0"},
    {file = "cffi-1.14.5-cp38-cp38-manylinux1_x86_64.whl", hash = "sha256:6c97d7350133666fbb5cf4abdc1178c812cb205dc6f41d174a7b0f18fb93337e"},
    {file = "cffi-1.14.5-cp38-cp38-manylinux2014_aarch64.whl", hash = "sha256:8ae6299f6c68de06f136f1f9e69458eae58f1dacf10af5c17353eae03aa0d827"},
    {file = "cffi-1.14.5-cp38-cp38-win32.whl", hash = "sha256:b85eb46a81787c50650f2392b9b4ef23e1f126313b9e0e9013b35c15e4288e2e"},
    {file = "cffi-1.14.5-cp38-cp38-win_amd64.whl", hash = "sha256:1f436816fc868b098b0d63b8920de7d208c90a67212546d02f84fe78a9c26396"},
    {file = "cffi-1.14.5-cp39-cp39-macosx_10_9_x86_64.whl", hash = "sha256:1071534bbbf8cbb31b498d5d9db0f274f2f7a865adca4ae429e147ba40f73dea"},
    {file = "cffi-1.14.5-cp39-cp39-manylinux1_i686.whl", hash = "sha256:9de2e279153a443c656f2defd67769e6d1e4163952b3c622dcea5b08a6405322"},
    {file = "cffi-1.14.5-cp39-cp39-manylinux1_x86_64.whl", hash = "sha256:6e4714cc64f474e4d6e37cfff31a814b509a35cb17de4fb1999907575684479c"},
    {file = "cffi-1.14.5-cp39-cp39-manylinux2014_aarch64.whl", hash = "sha256:158d0d15119b4b7ff6b926536763dc0714313aa59e320ddf787502c70c4d4bee"},
    {file = "cffi-1.14.5-cp39-cp39-win32.whl", hash = "sha256:afb29c1ba2e5a3736f1c301d9d0abe3ec8b86957d04ddfa9d7a6a42b9367e396"},
    {file = "cffi-1.14.5-cp39-cp39-win_amd64.whl", hash = "sha256:f2d45f97ab6bb54753eab54fffe75aaf3de4ff2341c9daee1987ee1837636f1d"},
    {file = "cffi-1.14.5.tar.gz", hash = "sha256:fd78e5fee591709f32ef6edb9a015b4aa1a5022598e36227500c8f4e02328d9c"},
]
cfgv = [
    {file = "cfgv-3.2.0-py2.py3-none-any.whl", hash = "sha256:32e43d604bbe7896fe7c248a9c2276447dbef840feb28fe20494f62af110211d"},
    {file = "cfgv-3.2.0.tar.gz", hash = "sha256:cf22deb93d4bcf92f345a5c3cd39d3d41d6340adc60c78bbbd6588c384fda6a1"},
]
chardet = [
    {file = "chardet-4.0.0-py2.py3-none-any.whl", hash = "sha256:f864054d66fd9118f2e67044ac8981a54775ec5b67aed0441892edb553d21da5"},
    {file = "chardet-4.0.0.tar.gz", hash = "sha256:0d6f53a15db4120f2b08c94f11e7d93d2c911ee118b6b30a04ec3ee8310179fa"},
]
cleo = [
    {file = "cleo-0.8.1-py2.py3-none-any.whl", hash = "sha256:141cda6dc94a92343be626bb87a0b6c86ae291dfc732a57bf04310d4b4201753"},
    {file = "cleo-0.8.1.tar.gz", hash = "sha256:3d0e22d30117851b45970b6c14aca4ab0b18b1b53c8af57bed13208147e4069f"},
]
click = [
    {file = "click-7.1.2-py2.py3-none-any.whl", hash = "sha256:dacca89f4bfadd5de3d7489b7c8a566eee0d3676333fbb50030263894c38c0dc"},
    {file = "click-7.1.2.tar.gz", hash = "sha256:d2b5255c7c6349bc1bd1e59e08cd12acbbd63ce649f2588755783aa94dfb6b1a"},
]
clikit = [
    {file = "clikit-0.6.2-py2.py3-none-any.whl", hash = "sha256:71268e074e68082306e23d7369a7b99f824a0ef926e55ba2665e911f7208489e"},
    {file = "clikit-0.6.2.tar.gz", hash = "sha256:442ee5db9a14120635c5990bcdbfe7c03ada5898291f0c802f77be71569ded59"},
]
colorama = [
    {file = "colorama-0.4.4-py2.py3-none-any.whl", hash = "sha256:9f47eda37229f68eee03b24b9748937c7dc3868f906e8ba69fbcbdd3bc5dc3e2"},
    {file = "colorama-0.4.4.tar.gz", hash = "sha256:5941b2b48a20143d2267e95b1c2a7603ce057ee39fd88e7329b0c292aa16869b"},
]
colored = [
    {file = "colored-1.4.2.tar.gz", hash = "sha256:056fac09d9e39b34296e7618897ed1b8c274f98423770c2980d829fd670955ed"},
]
colored-traceback = [
    {file = "colored-traceback-0.3.0.tar.gz", hash = "sha256:6da7ce2b1da869f6bb54c927b415b95727c4bb6d9a84c4615ea77d9872911b05"},
    {file = "colored_traceback-0.3.0-py2-none-any.whl", hash = "sha256:f76c21a4b4c72e9e09763d4d1b234afc469c88693152a763ad6786467ef9e79f"},
]
commonmark = [
    {file = "commonmark-0.9.1-py2.py3-none-any.whl", hash = "sha256:da2f38c92590f83de410ba1a3cbceafbc74fee9def35f9251ba9a971d6d66fd9"},
    {file = "commonmark-0.9.1.tar.gz", hash = "sha256:452f9dc859be7f06631ddcb328b6919c67984aca654e5fefb3914d54691aed60"},
]
coverage = [
    {file = "coverage-5.5-cp27-cp27m-macosx_10_9_x86_64.whl", hash = "sha256:b6d534e4b2ab35c9f93f46229363e17f63c53ad01330df9f2d6bd1187e5eaacf"},
    {file = "coverage-5.5-cp27-cp27m-manylinux1_i686.whl", hash = "sha256:b7895207b4c843c76a25ab8c1e866261bcfe27bfaa20c192de5190121770672b"},
    {file = "coverage-5.5-cp27-cp27m-manylinux1_x86_64.whl", hash = "sha256:c2723d347ab06e7ddad1a58b2a821218239249a9e4365eaff6649d31180c1669"},
    {file = "coverage-5.5-cp27-cp27m-manylinux2010_i686.whl", hash = "sha256:900fbf7759501bc7807fd6638c947d7a831fc9fdf742dc10f02956ff7220fa90"},
    {file = "coverage-5.5-cp27-cp27m-manylinux2010_x86_64.whl", hash = "sha256:004d1880bed2d97151facef49f08e255a20ceb6f9432df75f4eef018fdd5a78c"},
    {file = "coverage-5.5-cp27-cp27m-win32.whl", hash = "sha256:06191eb60f8d8a5bc046f3799f8a07a2d7aefb9504b0209aff0b47298333302a"},
    {file = "coverage-5.5-cp27-cp27m-win_amd64.whl", hash = "sha256:7501140f755b725495941b43347ba8a2777407fc7f250d4f5a7d2a1050ba8e82"},
    {file = "coverage-5.5-cp27-cp27mu-manylinux1_i686.whl", hash = "sha256:372da284cfd642d8e08ef606917846fa2ee350f64994bebfbd3afb0040436905"},
    {file = "coverage-5.5-cp27-cp27mu-manylinux1_x86_64.whl", hash = "sha256:8963a499849a1fc54b35b1c9f162f4108017b2e6db2c46c1bed93a72262ed083"},
    {file = "coverage-5.5-cp27-cp27mu-manylinux2010_i686.whl", hash = "sha256:869a64f53488f40fa5b5b9dcb9e9b2962a66a87dab37790f3fcfb5144b996ef5"},
    {file = "coverage-5.5-cp27-cp27mu-manylinux2010_x86_64.whl", hash = "sha256:4a7697d8cb0f27399b0e393c0b90f0f1e40c82023ea4d45d22bce7032a5d7b81"},
    {file = "coverage-5.5-cp310-cp310-macosx_10_14_x86_64.whl", hash = "sha256:8d0a0725ad7c1a0bcd8d1b437e191107d457e2ec1084b9f190630a4fb1af78e6"},
    {file = "coverage-5.5-cp310-cp310-manylinux1_x86_64.whl", hash = "sha256:51cb9476a3987c8967ebab3f0fe144819781fca264f57f89760037a2ea191cb0"},
    {file = "coverage-5.5-cp310-cp310-win_amd64.whl", hash = "sha256:c0891a6a97b09c1f3e073a890514d5012eb256845c451bd48f7968ef939bf4ae"},
    {file = "coverage-5.5-cp35-cp35m-macosx_10_9_x86_64.whl", hash = "sha256:3487286bc29a5aa4b93a072e9592f22254291ce96a9fbc5251f566b6b7343cdb"},
    {file = "coverage-5.5-cp35-cp35m-manylinux1_i686.whl", hash = "sha256:deee1077aae10d8fa88cb02c845cfba9b62c55e1183f52f6ae6a2df6a2187160"},
    {file = "coverage-5.5-cp35-cp35m-manylinux1_x86_64.whl", hash = "sha256:f11642dddbb0253cc8853254301b51390ba0081750a8ac03f20ea8103f0c56b6"},
    {file = "coverage-5.5-cp35-cp35m-manylinux2010_i686.whl", hash = "sha256:6c90e11318f0d3c436a42409f2749ee1a115cd8b067d7f14c148f1ce5574d701"},
    {file = "coverage-5.5-cp35-cp35m-manylinux2010_x86_64.whl", hash = "sha256:30c77c1dc9f253283e34c27935fded5015f7d1abe83bc7821680ac444eaf7793"},
    {file = "coverage-5.5-cp35-cp35m-win32.whl", hash = "sha256:9a1ef3b66e38ef8618ce5fdc7bea3d9f45f3624e2a66295eea5e57966c85909e"},
    {file = "coverage-5.5-cp35-cp35m-win_amd64.whl", hash = "sha256:972c85d205b51e30e59525694670de6a8a89691186012535f9d7dbaa230e42c3"},
    {file = "coverage-5.5-cp36-cp36m-macosx_10_9_x86_64.whl", hash = "sha256:af0e781009aaf59e25c5a678122391cb0f345ac0ec272c7961dc5455e1c40066"},
    {file = "coverage-5.5-cp36-cp36m-manylinux1_i686.whl", hash = "sha256:74d881fc777ebb11c63736622b60cb9e4aee5cace591ce274fb69e582a12a61a"},
    {file = "coverage-5.5-cp36-cp36m-manylinux1_x86_64.whl", hash = "sha256:92b017ce34b68a7d67bd6d117e6d443a9bf63a2ecf8567bb3d8c6c7bc5014465"},
    {file = "coverage-5.5-cp36-cp36m-manylinux2010_i686.whl", hash = "sha256:d636598c8305e1f90b439dbf4f66437de4a5e3c31fdf47ad29542478c8508bbb"},
    {file = "coverage-5.5-cp36-cp36m-manylinux2010_x86_64.whl", hash = "sha256:41179b8a845742d1eb60449bdb2992196e211341818565abded11cfa90efb821"},
    {file = "coverage-5.5-cp36-cp36m-win32.whl", hash = "sha256:040af6c32813fa3eae5305d53f18875bedd079960822ef8ec067a66dd8afcd45"},
    {file = "coverage-5.5-cp36-cp36m-win_amd64.whl", hash = "sha256:5fec2d43a2cc6965edc0bb9e83e1e4b557f76f843a77a2496cbe719583ce8184"},
    {file = "coverage-5.5-cp37-cp37m-macosx_10_9_x86_64.whl", hash = "sha256:18ba8bbede96a2c3dde7b868de9dcbd55670690af0988713f0603f037848418a"},
    {file = "coverage-5.5-cp37-cp37m-manylinux1_i686.whl", hash = "sha256:2910f4d36a6a9b4214bb7038d537f015346f413a975d57ca6b43bf23d6563b53"},
    {file = "coverage-5.5-cp37-cp37m-manylinux1_x86_64.whl", hash = "sha256:f0b278ce10936db1a37e6954e15a3730bea96a0997c26d7fee88e6c396c2086d"},
    {file = "coverage-5.5-cp37-cp37m-manylinux2010_i686.whl", hash = "sha256:796c9c3c79747146ebd278dbe1e5c5c05dd6b10cc3bcb8389dfdf844f3ead638"},
    {file = "coverage-5.5-cp37-cp37m-manylinux2010_x86_64.whl", hash = "sha256:53194af30d5bad77fcba80e23a1441c71abfb3e01192034f8246e0d8f99528f3"},
    {file = "coverage-5.5-cp37-cp37m-win32.whl", hash = "sha256:184a47bbe0aa6400ed2d41d8e9ed868b8205046518c52464fde713ea06e3a74a"},
    {file = "coverage-5.5-cp37-cp37m-win_amd64.whl", hash = "sha256:2949cad1c5208b8298d5686d5a85b66aae46d73eec2c3e08c817dd3513e5848a"},
    {file = "coverage-5.5-cp38-cp38-macosx_10_9_x86_64.whl", hash = "sha256:217658ec7187497e3f3ebd901afdca1af062b42cfe3e0dafea4cced3983739f6"},
    {file = "coverage-5.5-cp38-cp38-manylinux1_i686.whl", hash = "sha256:1aa846f56c3d49205c952d8318e76ccc2ae23303351d9270ab220004c580cfe2"},
    {file = "coverage-5.5-cp38-cp38-manylinux1_x86_64.whl", hash = "sha256:24d4a7de75446be83244eabbff746d66b9240ae020ced65d060815fac3423759"},
    {file = "coverage-5.5-cp38-cp38-manylinux2010_i686.whl", hash = "sha256:d1f8bf7b90ba55699b3a5e44930e93ff0189aa27186e96071fac7dd0d06a1873"},
    {file = "coverage-5.5-cp38-cp38-manylinux2010_x86_64.whl", hash = "sha256:970284a88b99673ccb2e4e334cfb38a10aab7cd44f7457564d11898a74b62d0a"},
    {file = "coverage-5.5-cp38-cp38-win32.whl", hash = "sha256:01d84219b5cdbfc8122223b39a954820929497a1cb1422824bb86b07b74594b6"},
    {file = "coverage-5.5-cp38-cp38-win_amd64.whl", hash = "sha256:2e0d881ad471768bf6e6c2bf905d183543f10098e3b3640fc029509530091502"},
    {file = "coverage-5.5-cp39-cp39-macosx_10_9_x86_64.whl", hash = "sha256:d1f9ce122f83b2305592c11d64f181b87153fc2c2bbd3bb4a3dde8303cfb1a6b"},
    {file = "coverage-5.5-cp39-cp39-manylinux1_i686.whl", hash = "sha256:13c4ee887eca0f4c5a247b75398d4114c37882658300e153113dafb1d76de529"},
    {file = "coverage-5.5-cp39-cp39-manylinux1_x86_64.whl", hash = "sha256:52596d3d0e8bdf3af43db3e9ba8dcdaac724ba7b5ca3f6358529d56f7a166f8b"},
    {file = "coverage-5.5-cp39-cp39-manylinux2010_i686.whl", hash = "sha256:2cafbbb3af0733db200c9b5f798d18953b1a304d3f86a938367de1567f4b5bff"},
    {file = "coverage-5.5-cp39-cp39-manylinux2010_x86_64.whl", hash = "sha256:44d654437b8ddd9eee7d1eaee28b7219bec228520ff809af170488fd2fed3e2b"},
    {file = "coverage-5.5-cp39-cp39-win32.whl", hash = "sha256:d314ed732c25d29775e84a960c3c60808b682c08d86602ec2c3008e1202e3bb6"},
    {file = "coverage-5.5-cp39-cp39-win_amd64.whl", hash = "sha256:13034c4409db851670bc9acd836243aeee299949bd5673e11844befcb0149f03"},
    {file = "coverage-5.5-pp36-none-any.whl", hash = "sha256:f030f8873312a16414c0d8e1a1ddff2d3235655a2174e3648b4fa66b3f2f1079"},
    {file = "coverage-5.5-pp37-none-any.whl", hash = "sha256:2a3859cb82dcbda1cfd3e6f71c27081d18aa251d20a17d87d26d4cd216fb0af4"},
    {file = "coverage-5.5.tar.gz", hash = "sha256:ebe78fe9a0e874362175b02371bdfbee64d8edc42a044253ddf4ee7d3c15212c"},
]
crashtest = [
    {file = "crashtest-0.3.1-py3-none-any.whl", hash = "sha256:300f4b0825f57688b47b6d70c6a31de33512eb2fa1ac614f780939aa0cf91680"},
    {file = "crashtest-0.3.1.tar.gz", hash = "sha256:42ca7b6ce88b6c7433e2ce47ea884e91ec93104a4b754998be498a8e6c3d37dd"},
]
cryptography = [
    {file = "cryptography-3.4.7-cp36-abi3-macosx_10_10_x86_64.whl", hash = "sha256:3d8427734c781ea5f1b41d6589c293089704d4759e34597dce91014ac125aad1"},
    {file = "cryptography-3.4.7-cp36-abi3-macosx_11_0_arm64.whl", hash = "sha256:8e56e16617872b0957d1c9742a3f94b43533447fd78321514abbe7db216aa250"},
    {file = "cryptography-3.4.7-cp36-abi3-manylinux2010_x86_64.whl", hash = "sha256:37340614f8a5d2fb9aeea67fd159bfe4f5f4ed535b1090ce8ec428b2f15a11f2"},
    {file = "cryptography-3.4.7-cp36-abi3-manylinux2014_aarch64.whl", hash = "sha256:240f5c21aef0b73f40bb9f78d2caff73186700bf1bc6b94285699aff98cc16c6"},
    {file = "cryptography-3.4.7-cp36-abi3-manylinux2014_x86_64.whl", hash = "sha256:1e056c28420c072c5e3cb36e2b23ee55e260cb04eee08f702e0edfec3fb51959"},
    {file = "cryptography-3.4.7-cp36-abi3-win32.whl", hash = "sha256:0f1212a66329c80d68aeeb39b8a16d54ef57071bf22ff4e521657b27372e327d"},
    {file = "cryptography-3.4.7-cp36-abi3-win_amd64.whl", hash = "sha256:de4e5f7f68220d92b7637fc99847475b59154b7a1b3868fb7385337af54ac9ca"},
    {file = "cryptography-3.4.7-pp36-pypy36_pp73-manylinux2010_x86_64.whl", hash = "sha256:26965837447f9c82f1855e0bc8bc4fb910240b6e0d16a664bb722df3b5b06873"},
    {file = "cryptography-3.4.7-pp36-pypy36_pp73-manylinux2014_x86_64.whl", hash = "sha256:eb8cc2afe8b05acbd84a43905832ec78e7b3873fb124ca190f574dca7389a87d"},
    {file = "cryptography-3.4.7-pp37-pypy37_pp73-manylinux2010_x86_64.whl", hash = "sha256:7ec5d3b029f5fa2b179325908b9cd93db28ab7b85bb6c1db56b10e0b54235177"},
    {file = "cryptography-3.4.7-pp37-pypy37_pp73-manylinux2014_x86_64.whl", hash = "sha256:ee77aa129f481be46f8d92a1a7db57269a2f23052d5f2433b4621bb457081cc9"},
    {file = "cryptography-3.4.7.tar.gz", hash = "sha256:3d10de8116d25649631977cb37da6cbdd2d6fa0e0281d014a5b7d337255ca713"},
]
darglint = [
    {file = "darglint-1.8.0-py3-none-any.whl", hash = "sha256:ac6797bcc918cd8d8f14c168a4a364f54e1aeb4ced59db58e7e4c6dfec2fe15c"},
    {file = "darglint-1.8.0.tar.gz", hash = "sha256:aa605ef47817a6d14797d32b390466edab621768ea4ca5cc0f3c54f6d8dcaec8"},
]
decorator = [
    {file = "decorator-5.0.5-py3-none-any.whl", hash = "sha256:b7157d62ea3c2c0c57b81a05e4569853e976a3dda5dd7a1cb86be78978c3c5f8"},
    {file = "decorator-5.0.5.tar.gz", hash = "sha256:acda948ffcfe4bd0c4a57834b74ad968b91925b8201b740ca9d46fb8c5c618ce"},
]
deprecated = [
    {file = "Deprecated-1.2.12-py2.py3-none-any.whl", hash = "sha256:08452d69b6b5bc66e8330adde0a4f8642e969b9e1702904d137eeb29c8ffc771"},
    {file = "Deprecated-1.2.12.tar.gz", hash = "sha256:6d2de2de7931a968874481ef30208fd4e08da39177d61d3d4ebdf4366e7dbca1"},
]
distlib = [
    {file = "distlib-0.3.1-py2.py3-none-any.whl", hash = "sha256:8c09de2c67b3e7deef7184574fc060ab8a793e7adbb183d942c389c8b13c52fb"},
    {file = "distlib-0.3.1.zip", hash = "sha256:edf6116872c863e1aa9d5bb7cb5e05a022c519a4594dc703843343a9ddd9bff1"},
]
docutils = [
    {file = "docutils-0.17-py2.py3-none-any.whl", hash = "sha256:a71042bb7207c03d5647f280427f14bfbd1a65c9eb84f4b341d85fafb6bb4bdf"},
    {file = "docutils-0.17.tar.gz", hash = "sha256:e2ffeea817964356ba4470efba7c2f42b6b0de0b04e66378507e3e2504bbff4c"},
]
"dogpile.cache" = [
    {file = "dogpile.cache-1.1.2-py3-none-any.whl", hash = "sha256:b13740e8100ed459928ac50d5ba9a4512934adecd6c0b9af93978789184076f4"},
    {file = "dogpile.cache-1.1.2.tar.gz", hash = "sha256:2134464672a3deb7ef1366a8691726686d8c62540e4208f1a40c9aaa1a0b6a45"},
]
eradicate = [
    {file = "eradicate-2.0.0.tar.gz", hash = "sha256:27434596f2c5314cc9b31410c93d8f7e8885747399773cd088d3adea647a60c8"},
]
fancycompleter = [
    {file = "fancycompleter-0.9.1-py3-none-any.whl", hash = "sha256:dd076bca7d9d524cc7f25ec8f35ef95388ffef9ef46def4d3d25e9b044ad7080"},
    {file = "fancycompleter-0.9.1.tar.gz", hash = "sha256:09e0feb8ae242abdfd7ef2ba55069a46f011814a80fe5476be48f51b00247272"},
]
fastapi = [
    {file = "fastapi-0.63.0-py3-none-any.whl", hash = "sha256:98d8ea9591d8512fdadf255d2a8fa56515cdd8624dca4af369da73727409508e"},
    {file = "fastapi-0.63.0.tar.gz", hash = "sha256:63c4592f5ef3edf30afa9a44fa7c6b7ccb20e0d3f68cd9eba07b44d552058dcb"},
]
filelock = [
    {file = "filelock-3.0.12-py3-none-any.whl", hash = "sha256:929b7d63ec5b7d6b71b0fa5ac14e030b3f70b75747cef1b10da9b879fef15836"},
    {file = "filelock-3.0.12.tar.gz", hash = "sha256:18d82244ee114f543149c66a6e0c14e9c4f8a1044b5cdaadd0f82159d6a6ff59"},
]
flake8 = [
    {file = "flake8-3.9.0-py2.py3-none-any.whl", hash = "sha256:12d05ab02614b6aee8df7c36b97d1a3b2372761222b19b58621355e82acddcff"},
    {file = "flake8-3.9.0.tar.gz", hash = "sha256:78873e372b12b093da7b5e5ed302e8ad9e988b38b063b61ad937f26ca58fc5f0"},
]
flake8-bandit = [
    {file = "flake8_bandit-2.1.2.tar.gz", hash = "sha256:687fc8da2e4a239b206af2e54a90093572a60d0954f3054e23690739b0b0de3b"},
]
flake8-breakpoint = [
    {file = "flake8-breakpoint-1.1.0.tar.gz", hash = "sha256:5bc70d478f0437a3655d094e1d2fca81ddacabaa84d99db45ad3630bf2004064"},
    {file = "flake8_breakpoint-1.1.0-py3-none-any.whl", hash = "sha256:27e0cb132647f9ef348b4a3c3126e7350bedbb22e8e221cd11712a223855ea0b"},
]
flake8-broken-line = [
    {file = "flake8-broken-line-0.3.0.tar.gz", hash = "sha256:f74e052833324a9e5f0055032f7ccc54b23faabafe5a26241c2f977e70b10b50"},
    {file = "flake8_broken_line-0.3.0-py3-none-any.whl", hash = "sha256:611f79c7f27118e7e5d3dc098ef7681c40aeadf23783700c5dbee840d2baf3af"},
]
flake8-bugbear = [
    {file = "flake8-bugbear-20.11.1.tar.gz", hash = "sha256:528020129fea2dea33a466b9d64ab650aa3e5f9ffc788b70ea4bc6cf18283538"},
    {file = "flake8_bugbear-20.11.1-py36.py37.py38-none-any.whl", hash = "sha256:f35b8135ece7a014bc0aee5b5d485334ac30a6da48494998cc1fabf7ec70d703"},
]
flake8-builtins = [
    {file = "flake8-builtins-1.5.3.tar.gz", hash = "sha256:09998853b2405e98e61d2ff3027c47033adbdc17f9fe44ca58443d876eb00f3b"},
    {file = "flake8_builtins-1.5.3-py2.py3-none-any.whl", hash = "sha256:7706babee43879320376861897e5d1468e396a40b8918ed7bccf70e5f90b8687"},
]
flake8-colors = [
    {file = "flake8-colors-0.1.9.tar.gz", hash = "sha256:35a5483a7d156d0438b402faea2fefe45b411571ce5dc93ba28670fd9429cc46"},
    {file = "flake8_colors-0.1.9-py3-none-any.whl", hash = "sha256:e80ed1839dc151730adc51207e632823aa1f393d6db32897ffd0e60dceecfd9f"},
]
flake8-commas = [
    {file = "flake8-commas-2.0.0.tar.gz", hash = "sha256:d3005899466f51380387df7151fb59afec666a0f4f4a2c6a8995b975de0f44b7"},
    {file = "flake8_commas-2.0.0-py2.py3-none-any.whl", hash = "sha256:ee2141a3495ef9789a3894ed8802d03eff1eaaf98ce6d8653a7c573ef101935e"},
]
flake8-comprehensions = [
    {file = "flake8-comprehensions-3.4.0.tar.gz", hash = "sha256:c00039be9f3959a26a98da3024f0fe809859bf1753ccb90e228cc40f3ac31ca7"},
    {file = "flake8_comprehensions-3.4.0-py3-none-any.whl", hash = "sha256:7258a28e229fb9a8d16370b9c47a7d66396ba0201abb06c9d11df41b18ed64c4"},
]
flake8-debugger = [
    {file = "flake8-debugger-4.0.0.tar.gz", hash = "sha256:e43dc777f7db1481db473210101ec2df2bd39a45b149d7218a618e954177eda6"},
    {file = "flake8_debugger-4.0.0-py3-none-any.whl", hash = "sha256:82e64faa72e18d1bdd0000407502ebb8ecffa7bc027c62b9d4110ce27c091032"},
]
flake8-docstrings = [
    {file = "flake8-docstrings-1.6.0.tar.gz", hash = "sha256:9fe7c6a306064af8e62a055c2f61e9eb1da55f84bb39caef2b84ce53708ac34b"},
    {file = "flake8_docstrings-1.6.0-py2.py3-none-any.whl", hash = "sha256:99cac583d6c7e32dd28bbfbef120a7c0d1b6dde4adb5a9fd441c4227a6534bde"},
]
flake8-eradicate = [
    {file = "flake8-eradicate-1.0.0.tar.gz", hash = "sha256:fe7167226676823d50cf540532302a6f576c5a398c5260692571a05ef72c5f5b"},
    {file = "flake8_eradicate-1.0.0-py3-none-any.whl", hash = "sha256:0fc4ab858a18c7ed630621b5345254c8f55be6060ea5c44a25e384d613618d1f"},
]
flake8-if-expr = [
    {file = "flake8-if-expr-1.0.4.tar.gz", hash = "sha256:e0050b59b46114b6e20628d61175a7a608d3eb55fb5b90d87db0f9352a91a491"},
    {file = "flake8_if_expr-1.0.4-py3-none-any.whl", hash = "sha256:3f2d45cc1e48b4cdf22377ca1624b2a59b6f1c7825ba1cdee99ff1e647e7ae3f"},
]
flake8-isort = [
    {file = "flake8-isort-4.0.0.tar.gz", hash = "sha256:2b91300f4f1926b396c2c90185844eb1a3d5ec39ea6138832d119da0a208f4d9"},
    {file = "flake8_isort-4.0.0-py2.py3-none-any.whl", hash = "sha256:729cd6ef9ba3659512dee337687c05d79c78e1215fdf921ed67e5fe46cce2f3c"},
]
flake8-mutable = [
    {file = "flake8-mutable-1.2.0.tar.gz", hash = "sha256:ee9b77111b867d845177bbc289d87d541445ffcc6029a0c5c65865b42b18c6a6"},
    {file = "flake8_mutable-1.2.0-py2-none-any.whl", hash = "sha256:38fd9dadcbcda6550a916197bc40ed76908119dabb37fbcca30873666c31d2d5"},
]
flake8-plugin-utils = [
    {file = "flake8-plugin-utils-1.3.1.tar.gz", hash = "sha256:6e996bc24ebe327558f24efd106f1be5f0c033c8cbb6eed815631f73d487f1c9"},
    {file = "flake8_plugin_utils-1.3.1-py3-none-any.whl", hash = "sha256:efdbf9d15b18f72b7c348dd360f30e7cf3e73aa67ff832d5343eb5aa1115f250"},
]
flake8-polyfill = [
    {file = "flake8-polyfill-1.0.2.tar.gz", hash = "sha256:e44b087597f6da52ec6393a709e7108b2905317d0c0b744cdca6208e670d8eda"},
    {file = "flake8_polyfill-1.0.2-py2.py3-none-any.whl", hash = "sha256:12be6a34ee3ab795b19ca73505e7b55826d5f6ad7230d31b18e106400169b9e9"},
]
flake8-print = [
    {file = "flake8-print-4.0.0.tar.gz", hash = "sha256:5afac374b7dc49aac2c36d04b5eb1d746d72e6f5df75a6ecaecd99e9f79c6516"},
    {file = "flake8_print-4.0.0-py3-none-any.whl", hash = "sha256:6c0efce658513169f96d7a24cf136c434dc711eb00ebd0a985eb1120103fe584"},
]
flake8-pytest = [
    {file = "flake8-pytest-1.3.tar.gz", hash = "sha256:b4d6703f7d7b646af1e2660809e795886dd349df11843613dbe6515efa82c0f3"},
    {file = "flake8_pytest-1.3-py2.py3-none-any.whl", hash = "sha256:61686128a79e1513db575b2bcac351081d5a293811ddce2d5dfc25e8c762d33e"},
]
flake8-quotes = [
    {file = "flake8-quotes-3.2.0.tar.gz", hash = "sha256:3f1116e985ef437c130431ac92f9b3155f8f652fda7405ac22ffdfd7a9d1055e"},
]
flake8-return = [
    {file = "flake8-return-1.1.2.tar.gz", hash = "sha256:d646d3b010a9736ddc23c24f98ad3282999f575da45d6eb9cefe4adddb44062d"},
    {file = "flake8_return-1.1.2-py3-none-any.whl", hash = "sha256:183d0ad2f8553cb2c63c0cf288eb799d967577a74639599525adcd3860f6bb12"},
]
flake8-rst-docstrings = [
    {file = "flake8-rst-docstrings-0.0.14.tar.gz", hash = "sha256:8f8bcb18f1408b506dd8ba2c99af3eac6128f6911d4bf6ff874b94caa70182a2"},
]
flake8-string-format = [
    {file = "flake8-string-format-0.3.0.tar.gz", hash = "sha256:65f3da786a1461ef77fca3780b314edb2853c377f2e35069723348c8917deaa2"},
    {file = "flake8_string_format-0.3.0-py2.py3-none-any.whl", hash = "sha256:812ff431f10576a74c89be4e85b8e075a705be39bc40c4b4278b5b13e2afa9af"},
]
flaky = [
    {file = "flaky-3.7.0-py2.py3-none-any.whl", hash = "sha256:d6eda73cab5ae7364504b7c44670f70abed9e75f77dd116352f662817592ec9c"},
    {file = "flaky-3.7.0.tar.gz", hash = "sha256:3ad100780721a1911f57a165809b7ea265a7863305acb66708220820caf8aa0d"},
]
funcsigs = [
    {file = "funcsigs-1.0.2-py2.py3-none-any.whl", hash = "sha256:330cc27ccbf7f1e992e69fef78261dc7c6569012cf397db8d3de0234e6c937ca"},
    {file = "funcsigs-1.0.2.tar.gz", hash = "sha256:a7bb0f2cf3a3fd1ab2732cb49eba4252c2af4240442415b4abce3b87022a8f50"},
]
gitdb = [
    {file = "gitdb-4.0.7-py3-none-any.whl", hash = "sha256:6c4cc71933456991da20917998acbe6cf4fb41eeaab7d6d67fbc05ecd4c865b0"},
    {file = "gitdb-4.0.7.tar.gz", hash = "sha256:96bf5c08b157a666fec41129e6d327235284cca4c81e92109260f353ba138005"},
]
gitpython = [
    {file = "GitPython-3.1.14-py3-none-any.whl", hash = "sha256:3283ae2fba31c913d857e12e5ba5f9a7772bbc064ae2bb09efafa71b0dd4939b"},
    {file = "GitPython-3.1.14.tar.gz", hash = "sha256:be27633e7509e58391f10207cd32b2a6cf5b908f92d9cd30da2e514e1137af61"},
]
google-api-core = [
    {file = "google-api-core-1.26.3.tar.gz", hash = "sha256:b914345c7ea23861162693a27703bab804a55504f7e6e9abcaff174d80df32ac"},
    {file = "google_api_core-1.26.3-py2.py3-none-any.whl", hash = "sha256:099762d4b4018cd536bcf85136bf337957da438807572db52f21dc61251be089"},
]
google-auth = [
    {file = "google-auth-1.28.0.tar.gz", hash = "sha256:9bd436d19ab047001a1340720d2b629eb96dd503258c524921ec2af3ee88a80e"},
    {file = "google_auth-1.28.0-py2.py3-none-any.whl", hash = "sha256:dcaba3aa9d4e0e96fd945bf25a86b6f878fcb05770b67adbeb50a63ca4d28a5e"},
]
google-cloud-core = [
    {file = "google-cloud-core-1.6.0.tar.gz", hash = "sha256:c6abb18527545379fc82efc4de75ce9a3772ccad2fc645adace593ba097cbb02"},
    {file = "google_cloud_core-1.6.0-py2.py3-none-any.whl", hash = "sha256:40d9c2da2d03549b5ac3dcccf289d4f15e6d1210044c6381ce45c92913e62904"},
]
google-cloud-storage = [
    {file = "google-cloud-storage-1.37.1.tar.gz", hash = "sha256:e06a4797c87ac73c4a74801539fdf0a91761c3014281ff58b7b29f15b34c206e"},
    {file = "google_cloud_storage-1.37.1-py2.py3-none-any.whl", hash = "sha256:63a9dab155bf81c51354db3d11f3e83a1db7d58eff453f1ce51ffa565d32617b"},
]
google-crc32c = [
    {file = "google-crc32c-1.1.2.tar.gz", hash = "sha256:dff5bd1236737f66950999d25de7a78144548ebac7788d30ada8c1b6ead60b27"},
    {file = "google_crc32c-1.1.2-cp36-cp36m-macosx_10_14_x86_64.whl", hash = "sha256:8ed8f6dc4f55850cba2eb22b78902ad37f397ee02692d3b8e00842e9af757321"},
    {file = "google_crc32c-1.1.2-cp36-cp36m-manylinux1_x86_64.whl", hash = "sha256:110157fb19ab5db15603debfaf5fcfbac9627576787d9caf8618ff96821a7a1f"},
    {file = "google_crc32c-1.1.2-cp36-cp36m-manylinux2010_x86_64.whl", hash = "sha256:80abca603187093ea089cd1215c3779040dda55d3cdabc0cd5ea0e10df7bff99"},
    {file = "google_crc32c-1.1.2-cp36-cp36m-manylinux2014_aarch64.whl", hash = "sha256:6789db0b12aab12a0f04de22ed8412dfa5f6abd5a342ea19f15355064e1cc387"},
    {file = "google_crc32c-1.1.2-cp36-cp36m-manylinux2014_x86_64.whl", hash = "sha256:ea170341a4a9078a067b431044cd56c73553425833a7c2bb81734777a230ad4b"},
    {file = "google_crc32c-1.1.2-cp36-cp36m-win32.whl", hash = "sha256:a64e0e8ed6076a8d867fc4622ad821c55eba8dff1b48b18f56b7c2392e22ab9d"},
    {file = "google_crc32c-1.1.2-cp36-cp36m-win_amd64.whl", hash = "sha256:9372211acbcc207f63ffaffea1d05f3244a21311e4710721ffff3e8b7a0d24d0"},
    {file = "google_crc32c-1.1.2-cp37-cp37m-macosx_10_14_x86_64.whl", hash = "sha256:0ae3cf54e0d4d83c8af1afe96fc0970fbf32f1b29275f3bfd44ce25c4b622a2b"},
    {file = "google_crc32c-1.1.2-cp37-cp37m-manylinux1_x86_64.whl", hash = "sha256:34a97937f164147aefa53c3277364fd3bfa7fd244cbebbd5a976fa8325fb496b"},
    {file = "google_crc32c-1.1.2-cp37-cp37m-manylinux2010_x86_64.whl", hash = "sha256:91ad96ee2958311d0bb75ffe5c25c87fb521ef547c09e04a8bb6143e75fb1367"},
    {file = "google_crc32c-1.1.2-cp37-cp37m-manylinux2014_aarch64.whl", hash = "sha256:b5ea1055fe470334ced844270e7c808b04fe31e3e6394675daa77f6789ca9eff"},
    {file = "google_crc32c-1.1.2-cp37-cp37m-manylinux2014_x86_64.whl", hash = "sha256:e6458c41236d37cb982120b070ebcc115687c852bee24cdd18792da2640cf44d"},
    {file = "google_crc32c-1.1.2-cp37-cp37m-win32.whl", hash = "sha256:e5af77656e8d367701f40f80a91c985ca43319f322f0a36ba9f93909d0bc4cb2"},
    {file = "google_crc32c-1.1.2-cp37-cp37m-win_amd64.whl", hash = "sha256:ae7b9e7e2ca1b06c3a68b6ef223947a52c30ffae329b1a2be3402756073f2732"},
    {file = "google_crc32c-1.1.2-cp38-cp38-macosx_10_14_x86_64.whl", hash = "sha256:7c5138ed2e815189ba524756e027ac5833365e86115b1c2e6d9e833974a58d82"},
    {file = "google_crc32c-1.1.2-cp38-cp38-manylinux1_x86_64.whl", hash = "sha256:a6c8a712ffae56c805ca732b735af02860b246bed2c1acb38ea954a8b2dc4581"},
    {file = "google_crc32c-1.1.2-cp38-cp38-manylinux2010_x86_64.whl", hash = "sha256:49838ede42592154f9fcd21d07c7a43a67b00a36e252f82ae72542fde09dc51f"},
    {file = "google_crc32c-1.1.2-cp38-cp38-manylinux2014_aarch64.whl", hash = "sha256:ef2ed6d0ac4de4ac602903e203eccd25ec8e37f1446fe1a3d2953a658035e0a5"},
    {file = "google_crc32c-1.1.2-cp38-cp38-manylinux2014_x86_64.whl", hash = "sha256:51f4aa06125bf0641f65fb83268853545dbeb36b98ccfec69ef57dcb6b73b176"},
    {file = "google_crc32c-1.1.2-cp38-cp38-win32.whl", hash = "sha256:1dc6904c0d958f43102c85d70792cca210d3d051ddbeecd0eff10abcd981fdfa"},
    {file = "google_crc32c-1.1.2-cp38-cp38-win_amd64.whl", hash = "sha256:298a9a922d35b123a73be80233d0f19c6ea01f008743561a8937f9dd83fb586b"},
    {file = "google_crc32c-1.1.2-cp39-cp39-macosx_10_14_x86_64.whl", hash = "sha256:ab2b31395fbeeae6d15c98bd7f8b9fb76a18f18f87adc11b1f6dbe8f90d8382f"},
    {file = "google_crc32c-1.1.2-cp39-cp39-manylinux1_x86_64.whl", hash = "sha256:d4a0d4fb938c2c3c0076445c9bd1215a3bd3df557b88d8b05ec2889ca0c92f8d"},
    {file = "google_crc32c-1.1.2-cp39-cp39-manylinux2010_x86_64.whl", hash = "sha256:d0630670d27785d7e610e72752dc8087436d00d2c7115e149c0a754babb56d3e"},
    {file = "google_crc32c-1.1.2-cp39-cp39-manylinux2014_aarch64.whl", hash = "sha256:364eb36e8d9d34542c17b0c410035b0557edd4300a92ed736b237afaa0fd6dae"},
    {file = "google_crc32c-1.1.2-cp39-cp39-manylinux2014_x86_64.whl", hash = "sha256:0dd9b61d0c63043b013349c9ec8a83ec2b05c96410c5bc257da5d0de743fc171"},
    {file = "google_crc32c-1.1.2-cp39-cp39-win32.whl", hash = "sha256:92ed6062792b989e84621e07a5f3d37da9cc3153b77d23a582921f14863af31d"},
    {file = "google_crc32c-1.1.2-cp39-cp39-win_amd64.whl", hash = "sha256:78cf5b1bd30f3a6033b41aa4ce8c796870bc4645a15d3ef47a4b05d31b0a6dc1"},
]
google-resumable-media = [
    {file = "google-resumable-media-1.2.0.tar.gz", hash = "sha256:ee98b1921e5bda94867a08c864e55b4763d63887664f49ee1c231988f56b9d43"},
    {file = "google_resumable_media-1.2.0-py2.py3-none-any.whl", hash = "sha256:dbe670cd7f02f3586705fd5a108c8ab8552fa36a1cad8afbc5a54e982cf34f0c"},
]
googleapis-common-protos = [
    {file = "googleapis-common-protos-1.53.0.tar.gz", hash = "sha256:a88ee8903aa0a81f6c3cec2d5cf62d3c8aa67c06439b0496b49048fb1854ebf4"},
    {file = "googleapis_common_protos-1.53.0-py2.py3-none-any.whl", hash = "sha256:f6d561ab8fb16b30020b940e2dd01cd80082f4762fa9f3ee670f4419b4b8dbd0"},
]
gql = [
    {file = "gql-3.0.0a5.tar.gz", hash = "sha256:a87bc42934a70902c005a317567cc57e460b160a9c606db8be62e618e29c336c"},
]
graphql-core = [
    {file = "graphql-core-3.1.3.tar.gz", hash = "sha256:db599b57b0f7dc13541922a83b30192be573b7143330ef3613813942ce4073a0"},
    {file = "graphql_core-3.1.3-py3-none-any.whl", hash = "sha256:95b0d6510bb5532dcac5927f5dfd674a580b33d6ba6417c3dc75086d9a210c83"},
]
greenlet = [
    {file = "greenlet-1.0.0-cp27-cp27m-macosx_10_14_x86_64.whl", hash = "sha256:1d1d4473ecb1c1d31ce8fd8d91e4da1b1f64d425c1dc965edc4ed2a63cfa67b2"},
    {file = "greenlet-1.0.0-cp27-cp27m-manylinux1_x86_64.whl", hash = "sha256:cfd06e0f0cc8db2a854137bd79154b61ecd940dce96fad0cba23fe31de0b793c"},
    {file = "greenlet-1.0.0-cp27-cp27m-manylinux2010_x86_64.whl", hash = "sha256:eb333b90036358a0e2c57373f72e7648d7207b76ef0bd00a4f7daad1f79f5203"},
    {file = "greenlet-1.0.0-cp27-cp27m-win32.whl", hash = "sha256:1a1ada42a1fd2607d232ae11a7b3195735edaa49ea787a6d9e6a53afaf6f3476"},
    {file = "greenlet-1.0.0-cp27-cp27m-win_amd64.whl", hash = "sha256:f6f65bf54215e4ebf6b01e4bb94c49180a589573df643735107056f7a910275b"},
    {file = "greenlet-1.0.0-cp27-cp27mu-manylinux1_x86_64.whl", hash = "sha256:f59eded163d9752fd49978e0bab7a1ff21b1b8d25c05f0995d140cc08ac83379"},
    {file = "greenlet-1.0.0-cp27-cp27mu-manylinux2010_x86_64.whl", hash = "sha256:875d4c60a6299f55df1c3bb870ebe6dcb7db28c165ab9ea6cdc5d5af36bb33ce"},
    {file = "greenlet-1.0.0-cp35-cp35m-macosx_10_14_x86_64.whl", hash = "sha256:1bb80c71de788b36cefb0c3bb6bfab306ba75073dbde2829c858dc3ad70f867c"},
    {file = "greenlet-1.0.0-cp35-cp35m-manylinux1_x86_64.whl", hash = "sha256:b5f1b333015d53d4b381745f5de842f19fe59728b65f0fbb662dafbe2018c3a5"},
    {file = "greenlet-1.0.0-cp35-cp35m-manylinux2010_x86_64.whl", hash = "sha256:5352c15c1d91d22902582e891f27728d8dac3bd5e0ee565b6a9f575355e6d92f"},
    {file = "greenlet-1.0.0-cp35-cp35m-manylinux2014_aarch64.whl", hash = "sha256:2c65320774a8cd5fdb6e117c13afa91c4707548282464a18cf80243cf976b3e6"},
    {file = "greenlet-1.0.0-cp35-cp35m-manylinux2014_ppc64le.whl", hash = "sha256:111cfd92d78f2af0bc7317452bd93a477128af6327332ebf3c2be7df99566683"},
    {file = "greenlet-1.0.0-cp35-cp35m-win32.whl", hash = "sha256:cdb90267650c1edb54459cdb51dab865f6c6594c3a47ebd441bc493360c7af70"},
    {file = "greenlet-1.0.0-cp35-cp35m-win_amd64.whl", hash = "sha256:eac8803c9ad1817ce3d8d15d1bb82c2da3feda6bee1153eec5c58fa6e5d3f770"},
    {file = "greenlet-1.0.0-cp36-cp36m-macosx_10_14_x86_64.whl", hash = "sha256:c93d1a71c3fe222308939b2e516c07f35a849c5047f0197442a4d6fbcb4128ee"},
    {file = "greenlet-1.0.0-cp36-cp36m-manylinux1_x86_64.whl", hash = "sha256:122c63ba795fdba4fc19c744df6277d9cfd913ed53d1a286f12189a0265316dd"},
    {file = "greenlet-1.0.0-cp36-cp36m-manylinux2010_x86_64.whl", hash = "sha256:c5b22b31c947ad8b6964d4ed66776bcae986f73669ba50620162ba7c832a6b6a"},
    {file = "greenlet-1.0.0-cp36-cp36m-manylinux2014_aarch64.whl", hash = "sha256:4365eccd68e72564c776418c53ce3c5af402bc526fe0653722bc89efd85bf12d"},
    {file = "greenlet-1.0.0-cp36-cp36m-manylinux2014_ppc64le.whl", hash = "sha256:da7d09ad0f24270b20f77d56934e196e982af0d0a2446120cb772be4e060e1a2"},
    {file = "greenlet-1.0.0-cp36-cp36m-win32.whl", hash = "sha256:647ba1df86d025f5a34043451d7c4a9f05f240bee06277a524daad11f997d1e7"},
    {file = "greenlet-1.0.0-cp36-cp36m-win_amd64.whl", hash = "sha256:e6e9fdaf6c90d02b95e6b0709aeb1aba5affbbb9ccaea5502f8638e4323206be"},
    {file = "greenlet-1.0.0-cp37-cp37m-macosx_10_14_x86_64.whl", hash = "sha256:62afad6e5fd70f34d773ffcbb7c22657e1d46d7fd7c95a43361de979f0a45aef"},
    {file = "greenlet-1.0.0-cp37-cp37m-manylinux1_x86_64.whl", hash = "sha256:d3789c1c394944084b5e57c192889985a9f23bd985f6d15728c745d380318128"},
    {file = "greenlet-1.0.0-cp37-cp37m-manylinux2010_x86_64.whl", hash = "sha256:f5e2d36c86c7b03c94b8459c3bd2c9fe2c7dab4b258b8885617d44a22e453fb7"},
    {file = "greenlet-1.0.0-cp37-cp37m-manylinux2014_aarch64.whl", hash = "sha256:292e801fcb3a0b3a12d8c603c7cf340659ea27fd73c98683e75800d9fd8f704c"},
    {file = "greenlet-1.0.0-cp37-cp37m-manylinux2014_ppc64le.whl", hash = "sha256:f3dc68272990849132d6698f7dc6df2ab62a88b0d36e54702a8fd16c0490e44f"},
    {file = "greenlet-1.0.0-cp37-cp37m-win32.whl", hash = "sha256:7cd5a237f241f2764324396e06298b5dee0df580cf06ef4ada0ff9bff851286c"},
    {file = "greenlet-1.0.0-cp37-cp37m-win_amd64.whl", hash = "sha256:0ddd77586553e3daf439aa88b6642c5f252f7ef79a39271c25b1d4bf1b7cbb85"},
    {file = "greenlet-1.0.0-cp38-cp38-macosx_10_14_x86_64.whl", hash = "sha256:90b6a25841488cf2cb1c8623a53e6879573010a669455046df5f029d93db51b7"},
    {file = "greenlet-1.0.0-cp38-cp38-manylinux1_x86_64.whl", hash = "sha256:ed1d1351f05e795a527abc04a0d82e9aecd3bdf9f46662c36ff47b0b00ecaf06"},
    {file = "greenlet-1.0.0-cp38-cp38-manylinux2010_x86_64.whl", hash = "sha256:94620ed996a7632723a424bccb84b07e7b861ab7bb06a5aeb041c111dd723d36"},
    {file = "greenlet-1.0.0-cp38-cp38-manylinux2014_aarch64.whl", hash = "sha256:f97d83049715fd9dec7911860ecf0e17b48d8725de01e45de07d8ac0bd5bc378"},
    {file = "greenlet-1.0.0-cp38-cp38-manylinux2014_ppc64le.whl", hash = "sha256:0a77691f0080c9da8dfc81e23f4e3cffa5accf0f5b56478951016d7cfead9196"},
    {file = "greenlet-1.0.0-cp38-cp38-win32.whl", hash = "sha256:e1128e022d8dce375362e063754e129750323b67454cac5600008aad9f54139e"},
    {file = "greenlet-1.0.0-cp38-cp38-win_amd64.whl", hash = "sha256:5d4030b04061fdf4cbc446008e238e44936d77a04b2b32f804688ad64197953c"},
    {file = "greenlet-1.0.0-cp39-cp39-macosx_10_14_x86_64.whl", hash = "sha256:f8450d5ef759dbe59f84f2c9f77491bb3d3c44bc1a573746daf086e70b14c243"},
    {file = "greenlet-1.0.0-cp39-cp39-manylinux1_x86_64.whl", hash = "sha256:df8053867c831b2643b2c489fe1d62049a98566b1646b194cc815f13e27b90df"},
    {file = "greenlet-1.0.0-cp39-cp39-manylinux2010_x86_64.whl", hash = "sha256:df3e83323268594fa9755480a442cabfe8d82b21aba815a71acf1bb6c1776218"},
    {file = "greenlet-1.0.0-cp39-cp39-manylinux2014_aarch64.whl", hash = "sha256:181300f826625b7fd1182205b830642926f52bd8cdb08b34574c9d5b2b1813f7"},
    {file = "greenlet-1.0.0-cp39-cp39-manylinux2014_ppc64le.whl", hash = "sha256:58ca0f078d1c135ecf1879d50711f925ee238fe773dfe44e206d7d126f5bc664"},
    {file = "greenlet-1.0.0-cp39-cp39-win32.whl", hash = "sha256:5f297cb343114b33a13755032ecf7109b07b9a0020e841d1c3cedff6602cc139"},
    {file = "greenlet-1.0.0-cp39-cp39-win_amd64.whl", hash = "sha256:5d69bbd9547d3bc49f8a545db7a0bd69f407badd2ff0f6e1a163680b5841d2b0"},
    {file = "greenlet-1.0.0.tar.gz", hash = "sha256:719e169c79255816cdcf6dccd9ed2d089a72a9f6c42273aae12d55e8d35bdcf8"},
]
html5lib = [
    {file = "html5lib-1.1-py2.py3-none-any.whl", hash = "sha256:0d78f8fde1c230e99fe37986a60526d7049ed4bf8a9fadbad5f00e22e58e041d"},
    {file = "html5lib-1.1.tar.gz", hash = "sha256:b2e5b40261e20f354d198eae92afc10d750afb487ed5e50f9c4eaf07c184146f"},
]
hupper = [
    {file = "hupper-1.10.2-py2.py3-none-any.whl", hash = "sha256:5de835f3b58324af2a8a16f52270c4d1a3d1734c45eed94b77fd622aea737f29"},
    {file = "hupper-1.10.2.tar.gz", hash = "sha256:3818f53dabc24da66f65cf4878c1c7a9b5df0c46b813e014abdd7c569eb9a02a"},
]
identify = [
    {file = "identify-2.2.2-py2.py3-none-any.whl", hash = "sha256:c7c0f590526008911ccc5ceee6ed7b085cbc92f7b6591d0ee5913a130ad64034"},
    {file = "identify-2.2.2.tar.gz", hash = "sha256:43cb1965e84cdd247e875dec6d13332ef5be355ddc16776396d98089b9053d87"},
]
idna = [
    {file = "idna-2.10-py2.py3-none-any.whl", hash = "sha256:b97d804b1e9b523befed77c48dacec60e6dcb0b5391d57af6a65a312a90648c0"},
    {file = "idna-2.10.tar.gz", hash = "sha256:b307872f855b18632ce0c21c5e45be78c0ea7ae4c15c828c20788b26921eb3f6"},
]
iniconfig = [
    {file = "iniconfig-1.1.1-py2.py3-none-any.whl", hash = "sha256:011e24c64b7f47f6ebd835bb12a743f2fbe9a26d4cecaa7f53bc4f35ee9da8b3"},
    {file = "iniconfig-1.1.1.tar.gz", hash = "sha256:bc3af051d7d14b2ee5ef9969666def0cd1a000e121eaea580d4a313df4b37f32"},
]
ipython = [
    {file = "ipython-7.22.0-py3-none-any.whl", hash = "sha256:c0ce02dfaa5f854809ab7413c601c4543846d9da81010258ecdab299b542d199"},
    {file = "ipython-7.22.0.tar.gz", hash = "sha256:9c900332d4c5a6de534b4befeeb7de44ad0cc42e8327fa41b7685abde58cec74"},
]
ipython-genutils = [
    {file = "ipython_genutils-0.2.0-py2.py3-none-any.whl", hash = "sha256:72dd37233799e619666c9f639a9da83c34013a73e8bbc79a7a6348d93c61fab8"},
    {file = "ipython_genutils-0.2.0.tar.gz", hash = "sha256:eb2e116e75ecef9d4d228fdc66af54269afa26ab4463042e33785b887c628ba8"},
]
isort = [
    {file = "isort-4.3.21-py2.py3-none-any.whl", hash = "sha256:6e811fcb295968434526407adb8796944f1988c5b65e8139058f2014cbe100fd"},
    {file = "isort-4.3.21.tar.gz", hash = "sha256:54da7e92468955c4fceacd0c86bd0ec997b0e1ee80d97f67c35a78b719dccab1"},
]
jedi = [
    {file = "jedi-0.18.0-py2.py3-none-any.whl", hash = "sha256:18456d83f65f400ab0c2d3319e48520420ef43b23a086fdc05dff34132f0fb93"},
    {file = "jedi-0.18.0.tar.gz", hash = "sha256:92550a404bad8afed881a137ec9a461fed49eca661414be45059329614ed0707"},
]
jeepney = [
    {file = "jeepney-0.6.0-py3-none-any.whl", hash = "sha256:aec56c0eb1691a841795111e184e13cad504f7703b9a64f63020816afa79a8ae"},
    {file = "jeepney-0.6.0.tar.gz", hash = "sha256:7d59b6622675ca9e993a6bd38de845051d315f8b0c72cca3aef733a20b648657"},
]
jinja2 = [
    {file = "Jinja2-2.11.3-py2.py3-none-any.whl", hash = "sha256:03e47ad063331dd6a3f04a43eddca8a966a26ba0c5b7207a9a9e4e08f1b29419"},
    {file = "Jinja2-2.11.3.tar.gz", hash = "sha256:a6d58433de0ae800347cab1fa3043cebbabe8baa9d29e668f1c768cb87a333c6"},
]
jmespath = [
    {file = "jmespath-0.10.0-py2.py3-none-any.whl", hash = "sha256:cdf6525904cc597730141d61b36f2e4b8ecc257c420fa2f4549bac2c2d0cb72f"},
    {file = "jmespath-0.10.0.tar.gz", hash = "sha256:b85d0567b8666149a93172712e68920734333c0ce7e89b78b3e987f71e5ed4f9"},
]
keyring = [
    {file = "keyring-21.8.0-py3-none-any.whl", hash = "sha256:4be9cbaaaf83e61d6399f733d113ede7d1c73bc75cb6aeb64eee0f6ac39b30ea"},
    {file = "keyring-21.8.0.tar.gz", hash = "sha256:1746d3ac913d449a090caf11e9e4af00e26c3f7f7e81027872192b2398b98675"},
]
lockfile = [
    {file = "lockfile-0.12.2-py2.py3-none-any.whl", hash = "sha256:6c3cb24f344923d30b2785d5ad75182c8ea7ac1b6171b08657258ec7429d50fa"},
    {file = "lockfile-0.12.2.tar.gz", hash = "sha256:6aed02de03cba24efabcd600b30540140634fc06cfa603822d508d5361e9f799"},
]
magicinvoke = [
    {file = "magicinvoke-2.4.5-py2-none-any.whl", hash = "sha256:e5185f9eef60df537825bfd99ae9afe96300d154eb74d425ec75683ef3941d7f"},
    {file = "magicinvoke-2.4.5-py3-none-any.whl", hash = "sha256:02b5678f22e7b6100f682ecb9cb75516f778efc2bceb60e999d2d6cffc0aab3e"},
    {file = "magicinvoke-2.4.5.tar.gz", hash = "sha256:acb85e27d51f23b4a458392c9ad85eb75f743a5eb53784985aa2dbb78b49a9f1"},
]
makefun = [
    {file = "makefun-1.11.2-py2.py3-none-any.whl", hash = "sha256:f331a7bff239dc9da01a2ef0e002195d7617b4be87bfab1fdad2bc07e4aef967"},
    {file = "makefun-1.11.2.tar.gz", hash = "sha256:daa350a482ed58b5724443c651432191e9b97b0c83743879d0913171c6a28085"},
]
markupsafe = [
    {file = "MarkupSafe-1.1.1-cp27-cp27m-macosx_10_6_intel.whl", hash = "sha256:09027a7803a62ca78792ad89403b1b7a73a01c8cb65909cd876f7fcebd79b161"},
    {file = "MarkupSafe-1.1.1-cp27-cp27m-manylinux1_i686.whl", hash = "sha256:e249096428b3ae81b08327a63a485ad0878de3fb939049038579ac0ef61e17e7"},
    {file = "MarkupSafe-1.1.1-cp27-cp27m-manylinux1_x86_64.whl", hash = "sha256:500d4957e52ddc3351cabf489e79c91c17f6e0899158447047588650b5e69183"},
    {file = "MarkupSafe-1.1.1-cp27-cp27m-win32.whl", hash = "sha256:b2051432115498d3562c084a49bba65d97cf251f5a331c64a12ee7e04dacc51b"},
    {file = "MarkupSafe-1.1.1-cp27-cp27m-win_amd64.whl", hash = "sha256:98c7086708b163d425c67c7a91bad6e466bb99d797aa64f965e9d25c12111a5e"},
    {file = "MarkupSafe-1.1.1-cp27-cp27mu-manylinux1_i686.whl", hash = "sha256:cd5df75523866410809ca100dc9681e301e3c27567cf498077e8551b6d20e42f"},
    {file = "MarkupSafe-1.1.1-cp27-cp27mu-manylinux1_x86_64.whl", hash = "sha256:43a55c2930bbc139570ac2452adf3d70cdbb3cfe5912c71cdce1c2c6bbd9c5d1"},
    {file = "MarkupSafe-1.1.1-cp34-cp34m-macosx_10_6_intel.whl", hash = "sha256:1027c282dad077d0bae18be6794e6b6b8c91d58ed8a8d89a89d59693b9131db5"},
    {file = "MarkupSafe-1.1.1-cp34-cp34m-manylinux1_i686.whl", hash = "sha256:62fe6c95e3ec8a7fad637b7f3d372c15ec1caa01ab47926cfdf7a75b40e0eac1"},
    {file = "MarkupSafe-1.1.1-cp34-cp34m-manylinux1_x86_64.whl", hash = "sha256:88e5fcfb52ee7b911e8bb6d6aa2fd21fbecc674eadd44118a9cc3863f938e735"},
    {file = "MarkupSafe-1.1.1-cp34-cp34m-win32.whl", hash = "sha256:ade5e387d2ad0d7ebf59146cc00c8044acbd863725f887353a10df825fc8ae21"},
    {file = "MarkupSafe-1.1.1-cp34-cp34m-win_amd64.whl", hash = "sha256:09c4b7f37d6c648cb13f9230d847adf22f8171b1ccc4d5682398e77f40309235"},
    {file = "MarkupSafe-1.1.1-cp35-cp35m-macosx_10_6_intel.whl", hash = "sha256:79855e1c5b8da654cf486b830bd42c06e8780cea587384cf6545b7d9ac013a0b"},
    {file = "MarkupSafe-1.1.1-cp35-cp35m-manylinux1_i686.whl", hash = "sha256:c8716a48d94b06bb3b2524c2b77e055fb313aeb4ea620c8dd03a105574ba704f"},
    {file = "MarkupSafe-1.1.1-cp35-cp35m-manylinux1_x86_64.whl", hash = "sha256:7c1699dfe0cf8ff607dbdcc1e9b9af1755371f92a68f706051cc8c37d447c905"},
    {file = "MarkupSafe-1.1.1-cp35-cp35m-win32.whl", hash = "sha256:6dd73240d2af64df90aa7c4e7481e23825ea70af4b4922f8ede5b9e35f78a3b1"},
    {file = "MarkupSafe-1.1.1-cp35-cp35m-win_amd64.whl", hash = "sha256:9add70b36c5666a2ed02b43b335fe19002ee5235efd4b8a89bfcf9005bebac0d"},
    {file = "MarkupSafe-1.1.1-cp36-cp36m-macosx_10_6_intel.whl", hash = "sha256:24982cc2533820871eba85ba648cd53d8623687ff11cbb805be4ff7b4c971aff"},
    {file = "MarkupSafe-1.1.1-cp36-cp36m-macosx_10_9_x86_64.whl", hash = "sha256:d53bc011414228441014aa71dbec320c66468c1030aae3a6e29778a3382d96e5"},
    {file = "MarkupSafe-1.1.1-cp36-cp36m-manylinux1_i686.whl", hash = "sha256:00bc623926325b26bb9605ae9eae8a215691f33cae5df11ca5424f06f2d1f473"},
    {file = "MarkupSafe-1.1.1-cp36-cp36m-manylinux1_x86_64.whl", hash = "sha256:717ba8fe3ae9cc0006d7c451f0bb265ee07739daf76355d06366154ee68d221e"},
    {file = "MarkupSafe-1.1.1-cp36-cp36m-manylinux2010_i686.whl", hash = "sha256:3b8a6499709d29c2e2399569d96719a1b21dcd94410a586a18526b143ec8470f"},
    {file = "MarkupSafe-1.1.1-cp36-cp36m-manylinux2010_x86_64.whl", hash = "sha256:84dee80c15f1b560d55bcfe6d47b27d070b4681c699c572af2e3c7cc90a3b8e0"},
    {file = "MarkupSafe-1.1.1-cp36-cp36m-manylinux2014_aarch64.whl", hash = "sha256:b1dba4527182c95a0db8b6060cc98ac49b9e2f5e64320e2b56e47cb2831978c7"},
    {file = "MarkupSafe-1.1.1-cp36-cp36m-win32.whl", hash = "sha256:535f6fc4d397c1563d08b88e485c3496cf5784e927af890fb3c3aac7f933ec66"},
    {file = "MarkupSafe-1.1.1-cp36-cp36m-win_amd64.whl", hash = "sha256:b1282f8c00509d99fef04d8ba936b156d419be841854fe901d8ae224c59f0be5"},
    {file = "MarkupSafe-1.1.1-cp37-cp37m-macosx_10_6_intel.whl", hash = "sha256:8defac2f2ccd6805ebf65f5eeb132adcf2ab57aa11fdf4c0dd5169a004710e7d"},
    {file = "MarkupSafe-1.1.1-cp37-cp37m-macosx_10_9_x86_64.whl", hash = "sha256:bf5aa3cbcfdf57fa2ee9cd1822c862ef23037f5c832ad09cfea57fa846dec193"},
    {file = "MarkupSafe-1.1.1-cp37-cp37m-manylinux1_i686.whl", hash = "sha256:46c99d2de99945ec5cb54f23c8cd5689f6d7177305ebff350a58ce5f8de1669e"},
    {file = "MarkupSafe-1.1.1-cp37-cp37m-manylinux1_x86_64.whl", hash = "sha256:ba59edeaa2fc6114428f1637ffff42da1e311e29382d81b339c1817d37ec93c6"},
    {file = "MarkupSafe-1.1.1-cp37-cp37m-manylinux2010_i686.whl", hash = "sha256:6fffc775d90dcc9aed1b89219549b329a9250d918fd0b8fa8d93d154918422e1"},
    {file = "MarkupSafe-1.1.1-cp37-cp37m-manylinux2010_x86_64.whl", hash = "sha256:a6a744282b7718a2a62d2ed9d993cad6f5f585605ad352c11de459f4108df0a1"},
    {file = "MarkupSafe-1.1.1-cp37-cp37m-manylinux2014_aarch64.whl", hash = "sha256:195d7d2c4fbb0ee8139a6cf67194f3973a6b3042d742ebe0a9ed36d8b6f0c07f"},
    {file = "MarkupSafe-1.1.1-cp37-cp37m-win32.whl", hash = "sha256:b00c1de48212e4cc9603895652c5c410df699856a2853135b3967591e4beebc2"},
    {file = "MarkupSafe-1.1.1-cp37-cp37m-win_amd64.whl", hash = "sha256:9bf40443012702a1d2070043cb6291650a0841ece432556f784f004937f0f32c"},
    {file = "MarkupSafe-1.1.1-cp38-cp38-macosx_10_9_x86_64.whl", hash = "sha256:6788b695d50a51edb699cb55e35487e430fa21f1ed838122d722e0ff0ac5ba15"},
    {file = "MarkupSafe-1.1.1-cp38-cp38-manylinux1_i686.whl", hash = "sha256:cdb132fc825c38e1aeec2c8aa9338310d29d337bebbd7baa06889d09a60a1fa2"},
    {file = "MarkupSafe-1.1.1-cp38-cp38-manylinux1_x86_64.whl", hash = "sha256:13d3144e1e340870b25e7b10b98d779608c02016d5184cfb9927a9f10c689f42"},
    {file = "MarkupSafe-1.1.1-cp38-cp38-manylinux2010_i686.whl", hash = "sha256:acf08ac40292838b3cbbb06cfe9b2cb9ec78fce8baca31ddb87aaac2e2dc3bc2"},
    {file = "MarkupSafe-1.1.1-cp38-cp38-manylinux2010_x86_64.whl", hash = "sha256:d9be0ba6c527163cbed5e0857c451fcd092ce83947944d6c14bc95441203f032"},
    {file = "MarkupSafe-1.1.1-cp38-cp38-manylinux2014_aarch64.whl", hash = "sha256:caabedc8323f1e93231b52fc32bdcde6db817623d33e100708d9a68e1f53b26b"},
    {file = "MarkupSafe-1.1.1-cp38-cp38-win32.whl", hash = "sha256:596510de112c685489095da617b5bcbbac7dd6384aeebeda4df6025d0256a81b"},
    {file = "MarkupSafe-1.1.1-cp38-cp38-win_amd64.whl", hash = "sha256:e8313f01ba26fbbe36c7be1966a7b7424942f670f38e666995b88d012765b9be"},
    {file = "MarkupSafe-1.1.1-cp39-cp39-macosx_10_9_x86_64.whl", hash = "sha256:d73a845f227b0bfe8a7455ee623525ee656a9e2e749e4742706d80a6065d5e2c"},
    {file = "MarkupSafe-1.1.1-cp39-cp39-manylinux1_i686.whl", hash = "sha256:98bae9582248d6cf62321dcb52aaf5d9adf0bad3b40582925ef7c7f0ed85fceb"},
    {file = "MarkupSafe-1.1.1-cp39-cp39-manylinux1_x86_64.whl", hash = "sha256:2beec1e0de6924ea551859edb9e7679da6e4870d32cb766240ce17e0a0ba2014"},
    {file = "MarkupSafe-1.1.1-cp39-cp39-manylinux2010_i686.whl", hash = "sha256:7fed13866cf14bba33e7176717346713881f56d9d2bcebab207f7a036f41b850"},
    {file = "MarkupSafe-1.1.1-cp39-cp39-manylinux2010_x86_64.whl", hash = "sha256:6f1e273a344928347c1290119b493a1f0303c52f5a5eae5f16d74f48c15d4a85"},
    {file = "MarkupSafe-1.1.1-cp39-cp39-manylinux2014_aarch64.whl", hash = "sha256:feb7b34d6325451ef96bc0e36e1a6c0c1c64bc1fbec4b854f4529e51887b1621"},
    {file = "MarkupSafe-1.1.1-cp39-cp39-win32.whl", hash = "sha256:22c178a091fc6630d0d045bdb5992d2dfe14e3259760e713c490da5323866c39"},
    {file = "MarkupSafe-1.1.1-cp39-cp39-win_amd64.whl", hash = "sha256:b7d644ddb4dbd407d31ffb699f1d140bc35478da613b441c582aeb7c43838dd8"},
    {file = "MarkupSafe-1.1.1.tar.gz", hash = "sha256:29872e92839765e546828bb7754a68c418d927cd064fd4708fab9fe9c8bb116b"},
]
mccabe = [
    {file = "mccabe-0.6.1-py2.py3-none-any.whl", hash = "sha256:ab8a6258860da4b6677da4bd2fe5dc2c659cff31b3ee4f7f5d64e79735b80d42"},
    {file = "mccabe-0.6.1.tar.gz", hash = "sha256:dd8d182285a0fe56bace7f45b5e7d1a6ebcbf524e8f3bd87eb0f125271b8831f"},
]
msgpack = [
    {file = "msgpack-1.0.2-cp35-cp35m-manylinux1_i686.whl", hash = "sha256:b6d9e2dae081aa35c44af9c4298de4ee72991305503442a5c74656d82b581fe9"},
    {file = "msgpack-1.0.2-cp35-cp35m-manylinux1_x86_64.whl", hash = "sha256:a99b144475230982aee16b3d249170f1cccebf27fb0a08e9f603b69637a62192"},
    {file = "msgpack-1.0.2-cp35-cp35m-manylinux2014_aarch64.whl", hash = "sha256:1026dcc10537d27dd2d26c327e552f05ce148977e9d7b9f1718748281b38c841"},
    {file = "msgpack-1.0.2-cp36-cp36m-macosx_10_14_x86_64.whl", hash = "sha256:fe07bc6735d08e492a327f496b7850e98cb4d112c56df69b0c844dbebcbb47f6"},
    {file = "msgpack-1.0.2-cp36-cp36m-manylinux1_i686.whl", hash = "sha256:9ea52fff0473f9f3000987f313310208c879493491ef3ccf66268eff8d5a0326"},
    {file = "msgpack-1.0.2-cp36-cp36m-manylinux1_x86_64.whl", hash = "sha256:26a1759f1a88df5f1d0b393eb582ec022326994e311ba9c5818adc5374736439"},
    {file = "msgpack-1.0.2-cp36-cp36m-manylinux2014_aarch64.whl", hash = "sha256:497d2c12426adcd27ab83144057a705efb6acc7e85957a51d43cdcf7f258900f"},
    {file = "msgpack-1.0.2-cp36-cp36m-win32.whl", hash = "sha256:e89ec55871ed5473a041c0495b7b4e6099f6263438e0bd04ccd8418f92d5d7f2"},
    {file = "msgpack-1.0.2-cp36-cp36m-win_amd64.whl", hash = "sha256:a4355d2193106c7aa77c98fc955252a737d8550320ecdb2e9ac701e15e2943bc"},
    {file = "msgpack-1.0.2-cp37-cp37m-macosx_10_14_x86_64.whl", hash = "sha256:d6c64601af8f3893d17ec233237030e3110f11b8a962cb66720bf70c0141aa54"},
    {file = "msgpack-1.0.2-cp37-cp37m-manylinux1_i686.whl", hash = "sha256:f484cd2dca68502de3704f056fa9b318c94b1539ed17a4c784266df5d6978c87"},
    {file = "msgpack-1.0.2-cp37-cp37m-manylinux1_x86_64.whl", hash = "sha256:f3e6aaf217ac1c7ce1563cf52a2f4f5d5b1f64e8729d794165db71da57257f0c"},
    {file = "msgpack-1.0.2-cp37-cp37m-manylinux2014_aarch64.whl", hash = "sha256:8521e5be9e3b93d4d5e07cb80b7e32353264d143c1f072309e1863174c6aadb1"},
    {file = "msgpack-1.0.2-cp37-cp37m-win32.whl", hash = "sha256:31c17bbf2ae5e29e48d794c693b7ca7a0c73bd4280976d408c53df421e838d2a"},
    {file = "msgpack-1.0.2-cp37-cp37m-win_amd64.whl", hash = "sha256:8ffb24a3b7518e843cd83538cf859e026d24ec41ac5721c18ed0c55101f9775b"},
    {file = "msgpack-1.0.2-cp38-cp38-macosx_10_14_x86_64.whl", hash = "sha256:b28c0876cce1466d7c2195d7658cf50e4730667196e2f1355c4209444717ee06"},
    {file = "msgpack-1.0.2-cp38-cp38-manylinux1_i686.whl", hash = "sha256:87869ba567fe371c4555d2e11e4948778ab6b59d6cc9d8460d543e4cfbbddd1c"},
    {file = "msgpack-1.0.2-cp38-cp38-manylinux1_x86_64.whl", hash = "sha256:b55f7db883530b74c857e50e149126b91bb75d35c08b28db12dcb0346f15e46e"},
    {file = "msgpack-1.0.2-cp38-cp38-manylinux2014_aarch64.whl", hash = "sha256:ac25f3e0513f6673e8b405c3a80500eb7be1cf8f57584be524c4fa78fe8e0c83"},
    {file = "msgpack-1.0.2-cp38-cp38-win32.whl", hash = "sha256:0cb94ee48675a45d3b86e61d13c1e6f1696f0183f0715544976356ff86f741d9"},
    {file = "msgpack-1.0.2-cp38-cp38-win_amd64.whl", hash = "sha256:e36a812ef4705a291cdb4a2fd352f013134f26c6ff63477f20235138d1d21009"},
    {file = "msgpack-1.0.2-cp39-cp39-macosx_10_14_x86_64.whl", hash = "sha256:2a5866bdc88d77f6e1370f82f2371c9bc6fc92fe898fa2dec0c5d4f5435a2694"},
    {file = "msgpack-1.0.2-cp39-cp39-manylinux1_i686.whl", hash = "sha256:92be4b12de4806d3c36810b0fe2aeedd8d493db39e2eb90742b9c09299eb5759"},
    {file = "msgpack-1.0.2-cp39-cp39-manylinux1_x86_64.whl", hash = "sha256:de6bd7990a2c2dabe926b7e62a92886ccbf809425c347ae7de277067f97c2887"},
    {file = "msgpack-1.0.2-cp39-cp39-manylinux2014_aarch64.whl", hash = "sha256:5a9ee2540c78659a1dd0b110f73773533ee3108d4e1219b5a15a8d635b7aca0e"},
    {file = "msgpack-1.0.2-cp39-cp39-win32.whl", hash = "sha256:c747c0cc08bd6d72a586310bda6ea72eeb28e7505990f342552315b229a19b33"},
    {file = "msgpack-1.0.2-cp39-cp39-win_amd64.whl", hash = "sha256:d8167b84af26654c1124857d71650404336f4eb5cc06900667a493fc619ddd9f"},
    {file = "msgpack-1.0.2.tar.gz", hash = "sha256:fae04496f5bc150eefad4e9571d1a76c55d021325dcd484ce45065ebbdd00984"},
]
multidict = [
    {file = "multidict-5.1.0-cp36-cp36m-macosx_10_14_x86_64.whl", hash = "sha256:b7993704f1a4b204e71debe6095150d43b2ee6150fa4f44d6d966ec356a8d61f"},
    {file = "multidict-5.1.0-cp36-cp36m-manylinux1_i686.whl", hash = "sha256:9dd6e9b1a913d096ac95d0399bd737e00f2af1e1594a787e00f7975778c8b2bf"},
    {file = "multidict-5.1.0-cp36-cp36m-manylinux2014_aarch64.whl", hash = "sha256:f21756997ad8ef815d8ef3d34edd98804ab5ea337feedcd62fb52d22bf531281"},
    {file = "multidict-5.1.0-cp36-cp36m-manylinux2014_i686.whl", hash = "sha256:1ab820665e67373de5802acae069a6a05567ae234ddb129f31d290fc3d1aa56d"},
    {file = "multidict-5.1.0-cp36-cp36m-manylinux2014_ppc64le.whl", hash = "sha256:9436dc58c123f07b230383083855593550c4d301d2532045a17ccf6eca505f6d"},
    {file = "multidict-5.1.0-cp36-cp36m-manylinux2014_s390x.whl", hash = "sha256:830f57206cc96ed0ccf68304141fec9481a096c4d2e2831f311bde1c404401da"},
    {file = "multidict-5.1.0-cp36-cp36m-manylinux2014_x86_64.whl", hash = "sha256:2e68965192c4ea61fff1b81c14ff712fc7dc15d2bd120602e4a3494ea6584224"},
    {file = "multidict-5.1.0-cp36-cp36m-win32.whl", hash = "sha256:2f1a132f1c88724674271d636e6b7351477c27722f2ed789f719f9e3545a3d26"},
    {file = "multidict-5.1.0-cp36-cp36m-win_amd64.whl", hash = "sha256:3a4f32116f8f72ecf2a29dabfb27b23ab7cdc0ba807e8459e59a93a9be9506f6"},
    {file = "multidict-5.1.0-cp37-cp37m-macosx_10_14_x86_64.whl", hash = "sha256:46c73e09ad374a6d876c599f2328161bcd95e280f84d2060cf57991dec5cfe76"},
    {file = "multidict-5.1.0-cp37-cp37m-manylinux1_i686.whl", hash = "sha256:018132dbd8688c7a69ad89c4a3f39ea2f9f33302ebe567a879da8f4ca73f0d0a"},
    {file = "multidict-5.1.0-cp37-cp37m-manylinux2014_aarch64.whl", hash = "sha256:4b186eb7d6ae7c06eb4392411189469e6a820da81447f46c0072a41c748ab73f"},
    {file = "multidict-5.1.0-cp37-cp37m-manylinux2014_i686.whl", hash = "sha256:3a041b76d13706b7fff23b9fc83117c7b8fe8d5fe9e6be45eee72b9baa75f348"},
    {file = "multidict-5.1.0-cp37-cp37m-manylinux2014_ppc64le.whl", hash = "sha256:051012ccee979b2b06be928a6150d237aec75dd6bf2d1eeeb190baf2b05abc93"},
    {file = "multidict-5.1.0-cp37-cp37m-manylinux2014_s390x.whl", hash = "sha256:6a4d5ce640e37b0efcc8441caeea8f43a06addace2335bd11151bc02d2ee31f9"},
    {file = "multidict-5.1.0-cp37-cp37m-manylinux2014_x86_64.whl", hash = "sha256:5cf3443199b83ed9e955f511b5b241fd3ae004e3cb81c58ec10f4fe47c7dce37"},
    {file = "multidict-5.1.0-cp37-cp37m-win32.whl", hash = "sha256:f200755768dc19c6f4e2b672421e0ebb3dd54c38d5a4f262b872d8cfcc9e93b5"},
    {file = "multidict-5.1.0-cp37-cp37m-win_amd64.whl", hash = "sha256:05c20b68e512166fddba59a918773ba002fdd77800cad9f55b59790030bab632"},
    {file = "multidict-5.1.0-cp38-cp38-macosx_10_14_x86_64.whl", hash = "sha256:54fd1e83a184e19c598d5e70ba508196fd0bbdd676ce159feb412a4a6664f952"},
    {file = "multidict-5.1.0-cp38-cp38-manylinux1_i686.whl", hash = "sha256:0e3c84e6c67eba89c2dbcee08504ba8644ab4284863452450520dad8f1e89b79"},
    {file = "multidict-5.1.0-cp38-cp38-manylinux2014_aarch64.whl", hash = "sha256:dc862056f76443a0db4509116c5cd480fe1b6a2d45512a653f9a855cc0517456"},
    {file = "multidict-5.1.0-cp38-cp38-manylinux2014_i686.whl", hash = "sha256:0e929169f9c090dae0646a011c8b058e5e5fb391466016b39d21745b48817fd7"},
    {file = "multidict-5.1.0-cp38-cp38-manylinux2014_ppc64le.whl", hash = "sha256:d81eddcb12d608cc08081fa88d046c78afb1bf8107e6feab5d43503fea74a635"},
    {file = "multidict-5.1.0-cp38-cp38-manylinux2014_s390x.whl", hash = "sha256:585fd452dd7782130d112f7ddf3473ffdd521414674c33876187e101b588738a"},
    {file = "multidict-5.1.0-cp38-cp38-manylinux2014_x86_64.whl", hash = "sha256:37e5438e1c78931df5d3c0c78ae049092877e5e9c02dd1ff5abb9cf27a5914ea"},
    {file = "multidict-5.1.0-cp38-cp38-win32.whl", hash = "sha256:07b42215124aedecc6083f1ce6b7e5ec5b50047afa701f3442054373a6deb656"},
    {file = "multidict-5.1.0-cp38-cp38-win_amd64.whl", hash = "sha256:929006d3c2d923788ba153ad0de8ed2e5ed39fdbe8e7be21e2f22ed06c6783d3"},
    {file = "multidict-5.1.0-cp39-cp39-macosx_10_14_x86_64.whl", hash = "sha256:b797515be8743b771aa868f83563f789bbd4b236659ba52243b735d80b29ed93"},
    {file = "multidict-5.1.0-cp39-cp39-manylinux1_i686.whl", hash = "sha256:d5c65bdf4484872c4af3150aeebe101ba560dcfb34488d9a8ff8dbcd21079647"},
    {file = "multidict-5.1.0-cp39-cp39-manylinux2014_aarch64.whl", hash = "sha256:b47a43177a5e65b771b80db71e7be76c0ba23cc8aa73eeeb089ed5219cdbe27d"},
    {file = "multidict-5.1.0-cp39-cp39-manylinux2014_i686.whl", hash = "sha256:806068d4f86cb06af37cd65821554f98240a19ce646d3cd24e1c33587f313eb8"},
    {file = "multidict-5.1.0-cp39-cp39-manylinux2014_ppc64le.whl", hash = "sha256:46dd362c2f045095c920162e9307de5ffd0a1bfbba0a6e990b344366f55a30c1"},
    {file = "multidict-5.1.0-cp39-cp39-manylinux2014_s390x.whl", hash = "sha256:ace010325c787c378afd7f7c1ac66b26313b3344628652eacd149bdd23c68841"},
    {file = "multidict-5.1.0-cp39-cp39-manylinux2014_x86_64.whl", hash = "sha256:ecc771ab628ea281517e24fd2c52e8f31c41e66652d07599ad8818abaad38cda"},
    {file = "multidict-5.1.0-cp39-cp39-win32.whl", hash = "sha256:fc13a9524bc18b6fb6e0dbec3533ba0496bbed167c56d0aabefd965584557d80"},
    {file = "multidict-5.1.0-cp39-cp39-win_amd64.whl", hash = "sha256:7df80d07818b385f3129180369079bd6934cf70469f99daaebfac89dca288359"},
    {file = "multidict-5.1.0.tar.gz", hash = "sha256:25b4e5f22d3a37ddf3effc0710ba692cfc792c2b9edfb9c05aefe823256e84d5"},
]
nodeenv = [
    {file = "nodeenv-1.5.0-py2.py3-none-any.whl", hash = "sha256:5304d424c529c997bc888453aeaa6362d242b6b4631e90f3d4bf1b290f1c84a9"},
    {file = "nodeenv-1.5.0.tar.gz", hash = "sha256:ab45090ae383b716c4ef89e690c41ff8c2b257b85b309f01f3654df3d084bd7c"},
]
outcome-devkit = [
<<<<<<< HEAD
    {file = "outcome-devkit-6.6.4.tar.gz", hash = "sha256:dd54646a178ee0fefa09535b55d493e5f1e9b6296d0de95c6e14cf6ca29cccc8"},
    {file = "outcome_devkit-6.6.4-py3-none-any.whl", hash = "sha256:99bca649d2eeeac74f38331459268984327148590a9b850f4e0cd19e5eab2553"},
=======
    {file = "outcome-devkit-6.6.2.tar.gz", hash = "sha256:f9e2fa96bba7a4c6576a235d58085984833bead6a55105199f9ecac09a49bd3c"},
    {file = "outcome_devkit-6.6.2-py3-none-any.whl", hash = "sha256:1d6d8aefdce02e8685792085291a90f89bf0e07c1b1e59399bdeea520681284e"},
>>>>>>> 1b3548c3
]
outcome-pypicloud-storage-gcs = [
    {file = "outcome-pypicloud-storage-gcs-0.3.0.tar.gz", hash = "sha256:18f6416e583f7bf39261f12ee83c39393161cd729bfd677427de0dcf5579b72c"},
    {file = "outcome_pypicloud_storage_gcs-0.3.0-py3-none-any.whl", hash = "sha256:52355f3f47e4a31a8090520170dbb4e96c5ad6370001e69815bbccf82bcd6668"},
]
outcome-read-toml = [
    {file = "outcome-read-toml-2.1.1.tar.gz", hash = "sha256:aa5752e2b1f4b8ac6d13629210b5b79a3b3663cdfaf30175d23eb30a4b48702f"},
    {file = "outcome_read_toml-2.1.1-py3-none-any.whl", hash = "sha256:e90d65a1e4c6453329ee8b02b95528c2d3a8131662b91f6c2e015fdcf5f277f5"},
]
outcome-stubs = [
    {file = "outcome-stubs-0.5.4.tar.gz", hash = "sha256:62d8bf82bd0b4ad9a7dee461a0bc1b4eb5514b899812e4da2cd810f382332e20"},
    {file = "outcome_stubs-0.5.4-py3-none-any.whl", hash = "sha256:f0e003870c9fc0b72051480215fd5381a0a4636fac9185de29ba868b99f9d215"},
]
outcome-utils = [
    {file = "outcome-utils-5.0.12.tar.gz", hash = "sha256:5c82f17bf4125a9307b4b5831ab40163523d6199c3b9765ff21d6d1a71d55535"},
    {file = "outcome_utils-5.0.12-py3-none-any.whl", hash = "sha256:0009fae5528329b012b734bd891d150f0a5886bda40010479045cc113f353558"},
]
packaging = [
    {file = "packaging-20.9-py2.py3-none-any.whl", hash = "sha256:67714da7f7bc052e064859c05c595155bd1ee9f69f76557e21f051443c20947a"},
    {file = "packaging-20.9.tar.gz", hash = "sha256:5b327ac1320dc863dca72f4514ecc086f31186744b84a230374cc1fd776feae5"},
]
pactman = [
    {file = "pactman-2.28.0.tar.gz", hash = "sha256:549b4c7572e9997b87681af51ff679d09be53f5878f8cd3595ac5fdf4a99f088"},
]
parso = [
    {file = "parso-0.8.2-py2.py3-none-any.whl", hash = "sha256:a8c4922db71e4fdb90e0d0bc6e50f9b273d3397925e5e60a717e719201778d22"},
    {file = "parso-0.8.2.tar.gz", hash = "sha256:12b83492c6239ce32ff5eed6d3639d6a536170723c6f3f1506869f1ace413398"},
]
passlib = [
    {file = "passlib-1.7.4-py2.py3-none-any.whl", hash = "sha256:aa6bca462b8d8bda89c70b382f0c298a20b5560af6cbfa2dce410c0a2fb669f1"},
    {file = "passlib-1.7.4.tar.gz", hash = "sha256:defd50f72b65c5402ab2c573830a6978e5f202ad0d984793c8dde2c4152ebe04"},
]
paste = [
    {file = "Paste-3.5.0-py2.py3-none-any.whl", hash = "sha256:8e08200a570f7e29dfafd4eea0e1b38a6193cfda6446bb515db74250b632c53b"},
    {file = "Paste-3.5.0.tar.gz", hash = "sha256:1b095c42dc91d426f3ae85101796b14d265887f8f36f3aad143a5f29effdc39d"},
]
pastedeploy = [
    {file = "PasteDeploy-2.1.1-py2.py3-none-any.whl", hash = "sha256:14923cfd6ad4281b570693afc278bab5076fbdd4cd15aa9d99b042d694aa4217"},
    {file = "PasteDeploy-2.1.1.tar.gz", hash = "sha256:6dead6ab9823a85d585ef27f878bc647f787edb9ca8da0716aa9f1261b464817"},
]
pastel = [
    {file = "pastel-0.2.1-py2.py3-none-any.whl", hash = "sha256:4349225fcdf6c2bb34d483e523475de5bb04a5c10ef711263452cb37d7dd4364"},
    {file = "pastel-0.2.1.tar.gz", hash = "sha256:e6581ac04e973cac858828c6202c1e1e81fee1dc7de7683f3e1ffe0bfd8a573d"},
]
pastescript = [
    {file = "PasteScript-3.2.0-py2.py3-none-any.whl", hash = "sha256:a08970fdcd5fcd92d79c51fe356d7866f13d30e847bd2eed0351f9644236b3b8"},
    {file = "PasteScript-3.2.0.tar.gz", hash = "sha256:9b0f5c0f1c6a510a353fa7c3dc4fdaab9071462d60d24573de76a001fbc172ac"},
]
pathlib2 = [
    {file = "pathlib2-2.3.5-py2.py3-none-any.whl", hash = "sha256:0ec8205a157c80d7acc301c0b18fbd5d44fe655968f5d947b6ecef5290fc35db"},
    {file = "pathlib2-2.3.5.tar.gz", hash = "sha256:6cd9a47b597b37cc57de1c05e56fb1a1c9cc9fab04fe78c29acd090418529868"},
]
pathspec = [
    {file = "pathspec-0.8.1-py2.py3-none-any.whl", hash = "sha256:aa0cb481c4041bf52ffa7b0d8fa6cd3e88a2ca4879c533c9153882ee2556790d"},
    {file = "pathspec-0.8.1.tar.gz", hash = "sha256:86379d6b86d75816baba717e64b1a3a3469deb93bb76d613c9ce79edc5cb68fd"},
]
pbr = [
    {file = "pbr-5.5.1-py2.py3-none-any.whl", hash = "sha256:b236cde0ac9a6aedd5e3c34517b423cd4fd97ef723849da6b0d2231142d89c00"},
    {file = "pbr-5.5.1.tar.gz", hash = "sha256:5fad80b613c402d5b7df7bd84812548b2a61e9977387a80a5fc5c396492b13c9"},
]
pdbpp = [
    {file = "pdbpp-0.10.2.tar.gz", hash = "sha256:73ff220d5006e0ecdc3e2705d8328d8aa5ac27fef95cc06f6e42cd7d22d55eb8"},
]
pep8-naming = [
    {file = "pep8-naming-0.11.1.tar.gz", hash = "sha256:a1dd47dd243adfe8a83616e27cf03164960b507530f155db94e10b36a6cd6724"},
    {file = "pep8_naming-0.11.1-py2.py3-none-any.whl", hash = "sha256:f43bfe3eea7e0d73e8b5d07d6407ab47f2476ccaeff6937c84275cd30b016738"},
]
pexpect = [
    {file = "pexpect-4.8.0-py2.py3-none-any.whl", hash = "sha256:0b48a55dcb3c05f3329815901ea4fc1537514d6ba867a152b581d69ae3710937"},
    {file = "pexpect-4.8.0.tar.gz", hash = "sha256:fc65a43959d153d0114afe13997d439c22823a27cefceb5ff35c2178c6784c0c"},
]
pickleshare = [
    {file = "pickleshare-0.7.5-py2.py3-none-any.whl", hash = "sha256:9649af414d74d4df115d5d718f82acb59c9d418196b7b4290ed47a12ce62df56"},
    {file = "pickleshare-0.7.5.tar.gz", hash = "sha256:87683d47965c1da65cdacaf31c8441d12b8044cdec9aca500cd78fc2c683afca"},
]
pkginfo = [
    {file = "pkginfo-1.7.0-py2.py3-none-any.whl", hash = "sha256:9fdbea6495622e022cc72c2e5e1b735218e4ffb2a2a69cde2694a6c1f16afb75"},
    {file = "pkginfo-1.7.0.tar.gz", hash = "sha256:029a70cb45c6171c329dfc890cde0879f8c52d6f3922794796e06f577bb03db4"},
]
plaster = [
    {file = "plaster-1.0-py2.py3-none-any.whl", hash = "sha256:215c921a438b5349931fd7df9a5a11a3572947f20f4bc6dd622ac08f1c3ba249"},
    {file = "plaster-1.0.tar.gz", hash = "sha256:8351c7c7efdf33084c1de88dd0f422cbe7342534537b553c49b857b12d98c8c3"},
]
plaster-pastedeploy = [
    {file = "plaster_pastedeploy-0.7-py2.py3-none-any.whl", hash = "sha256:7c8aa37c917b615c70bf942b24dc1e0455c49f62f1a2214b1a0dd98871644bbb"},
    {file = "plaster_pastedeploy-0.7.tar.gz", hash = "sha256:391d93a4e1ff81fc3bae27508ebb765b61f1724ae6169f83577f06b6357be7fd"},
]
pluggy = [
    {file = "pluggy-0.13.1-py2.py3-none-any.whl", hash = "sha256:966c145cd83c96502c3c3868f50408687b38434af77734af1e9ca461a4081d2d"},
    {file = "pluggy-0.13.1.tar.gz", hash = "sha256:15b2acde666561e1298d71b523007ed7364de07029219b604cf808bfa1c765b0"},
]
poetry = [
<<<<<<< HEAD
    {file = "poetry-1.1.5-py2.py3-none-any.whl", hash = "sha256:161a2517366c55dcb7710decdd5647c1a54cd1a20056812234127853a63dd72f"},
    {file = "poetry-1.1.5.tar.gz", hash = "sha256:6a326ee0e2c3b5a6699d4075cbea54660499834843ac5688d49697ad27027db7"},
=======
    {file = "poetry-1.1.4-py2.py3-none-any.whl", hash = "sha256:a0fd73af8831f8d8e910fa9c58af71194ed2d17e43e04cbf5db3087305027d38"},
    {file = "poetry-1.1.4.tar.gz", hash = "sha256:946a5a1173be607c7c5c593358a0fb0c0d6af4400c978929ecdb19c3a37b53a8"},
>>>>>>> 1b3548c3
]
poetry-core = [
    {file = "poetry-core-1.0.2.tar.gz", hash = "sha256:ff505d656a6cf40ffbf84393d8b5bf37b78523a15def3ac473b6fad74261ee71"},
    {file = "poetry_core-1.0.2-py2.py3-none-any.whl", hash = "sha256:ee0ed4164440eeab27d1b01bc7b9b3afdc3124f68d4ea28d0821a402a9c7c044"},
]
pre-commit = [
    {file = "pre_commit-2.11.1-py2.py3-none-any.whl", hash = "sha256:94c82f1bf5899d56edb1d926732f4e75a7df29a0c8c092559c77420c9d62428b"},
    {file = "pre_commit-2.11.1.tar.gz", hash = "sha256:de55c5c72ce80d79106e48beb1b54104d16495ce7f95b0c7b13d4784193a00af"},
]
prompt-toolkit = [
    {file = "prompt_toolkit-3.0.18-py3-none-any.whl", hash = "sha256:bf00f22079f5fadc949f42ae8ff7f05702826a97059ffcc6281036ad40ac6f04"},
    {file = "prompt_toolkit-3.0.18.tar.gz", hash = "sha256:e1b4f11b9336a28fa11810bc623c357420f69dfdb6d2dac41ca2c21a55c033bc"},
]
protobuf = [
    {file = "protobuf-3.15.7-cp27-cp27m-macosx_10_9_x86_64.whl", hash = "sha256:a14141d5c967362d2eedff8825d2b69cc36a5b3ed6b1f618557a04e58a3cf787"},
    {file = "protobuf-3.15.7-cp27-cp27mu-manylinux1_x86_64.whl", hash = "sha256:d54d78f621852ec4fdd1484d1263ca04d4bf5ffdf7abffdbb939e444b6ff3385"},
    {file = "protobuf-3.15.7-cp35-cp35m-macosx_10_9_intel.whl", hash = "sha256:462085acdb410b06335315fe7e63cb281a1902856e0f4657f341c283cedc1d56"},
    {file = "protobuf-3.15.7-cp35-cp35m-manylinux1_x86_64.whl", hash = "sha256:849c92ce112e1ef648705c29ce044248e350f71d9d54a2026830623198f0bd38"},
    {file = "protobuf-3.15.7-cp35-cp35m-win32.whl", hash = "sha256:1f6083382f7714700deadf3014e921711e2f807de7f27e40c32b744701ae5b99"},
    {file = "protobuf-3.15.7-cp35-cp35m-win_amd64.whl", hash = "sha256:e17f60f00081adcb32068ee0bb51e418f6474acf83424244ff3512ffd2166385"},
    {file = "protobuf-3.15.7-cp36-cp36m-macosx_10_9_x86_64.whl", hash = "sha256:6c75e563c6fb2ca5b8f21dd75c15659aa2c4a0025b9da3a7711ae661cd6a488d"},
    {file = "protobuf-3.15.7-cp36-cp36m-manylinux1_x86_64.whl", hash = "sha256:d939f41b4108350841c4790ebbadb61729e1363522fdb8434eb4e6f2065d0db1"},
    {file = "protobuf-3.15.7-cp36-cp36m-win32.whl", hash = "sha256:24f14c09d4c0a3641f1b0e9b552d026361de65b01686fdd3e5fdf8f9512cd79b"},
    {file = "protobuf-3.15.7-cp36-cp36m-win_amd64.whl", hash = "sha256:1247170191bcb2a8d978d11a58afe391004ec6c2184e4d961baf8102d43ff500"},
    {file = "protobuf-3.15.7-cp37-cp37m-macosx_10_9_x86_64.whl", hash = "sha256:364cadaeec0756afdc099cbd88cb5659bd1bb7d547168d063abcb0272ccbb2f6"},
    {file = "protobuf-3.15.7-cp37-cp37m-manylinux1_x86_64.whl", hash = "sha256:0c3a6941b1e6e6e22d812a8e5c46bfe83082ea60d262a46f2cfb22d9b9fb17db"},
    {file = "protobuf-3.15.7-cp37-cp37m-win32.whl", hash = "sha256:eb5668f3f6a83b6603ca2e09be5b20de89521ea5914aabe032cce981e4129cc8"},
    {file = "protobuf-3.15.7-cp37-cp37m-win_amd64.whl", hash = "sha256:1001e671cf8476edce7fb72778358d026390649cc35a79d47b2a291684ccfbb2"},
    {file = "protobuf-3.15.7-cp38-cp38-macosx_10_9_x86_64.whl", hash = "sha256:a5ba7dd6f97964655aa7b234c95d80886425a31b7010764f042cdeb985314d18"},
    {file = "protobuf-3.15.7-cp38-cp38-manylinux1_x86_64.whl", hash = "sha256:46674bd6fcf8c63b4b9869ba579685db67cf51ae966443dd6bd9a8fa00fcef62"},
    {file = "protobuf-3.15.7-cp39-cp39-macosx_10_9_x86_64.whl", hash = "sha256:4c4399156fb27e3768313b7a59352c861a893252bda6fb9f3643beb3ebb7047e"},
    {file = "protobuf-3.15.7-cp39-cp39-manylinux1_x86_64.whl", hash = "sha256:85cd29faf056036167d87445d5a5059034c298881c044e71a73d3b61a4be1c23"},
    {file = "protobuf-3.15.7-py2.py3-none-any.whl", hash = "sha256:22054432b923c0086f9cf1e1c0c52d39bf3c6e31014ea42eec2dabc22ee26d78"},
    {file = "protobuf-3.15.7.tar.gz", hash = "sha256:2d03fc2591543cd2456d0b72230b50c4519546a8d379ac6fd3ecd84c6df61e5d"},
]
ptyprocess = [
    {file = "ptyprocess-0.7.0-py2.py3-none-any.whl", hash = "sha256:4b41f3967fce3af57cc7e94b888626c18bf37a083e3651ca8feeb66d492fef35"},
    {file = "ptyprocess-0.7.0.tar.gz", hash = "sha256:5c5d0a3b48ceee0b48485e0c26037c0acd7d29765ca3fbb5cb3831d347423220"},
]
py = [
    {file = "py-1.10.0-py2.py3-none-any.whl", hash = "sha256:3b80836aa6d1feeaa108e046da6423ab8f6ceda6468545ae8d02d9d58d18818a"},
    {file = "py-1.10.0.tar.gz", hash = "sha256:21b81bda15b66ef5e1a777a21c4dcd9c20ad3efd0b3f817e7a809035269e1bd3"},
]
pyasn1 = [
    {file = "pyasn1-0.4.8-py2.4.egg", hash = "sha256:fec3e9d8e36808a28efb59b489e4528c10ad0f480e57dcc32b4de5c9d8c9fdf3"},
    {file = "pyasn1-0.4.8-py2.5.egg", hash = "sha256:0458773cfe65b153891ac249bcf1b5f8f320b7c2ce462151f8fa74de8934becf"},
    {file = "pyasn1-0.4.8-py2.6.egg", hash = "sha256:5c9414dcfede6e441f7e8f81b43b34e834731003427e5b09e4e00e3172a10f00"},
    {file = "pyasn1-0.4.8-py2.7.egg", hash = "sha256:6e7545f1a61025a4e58bb336952c5061697da694db1cae97b116e9c46abcf7c8"},
    {file = "pyasn1-0.4.8-py2.py3-none-any.whl", hash = "sha256:39c7e2ec30515947ff4e87fb6f456dfc6e84857d34be479c9d4a4ba4bf46aa5d"},
    {file = "pyasn1-0.4.8-py3.1.egg", hash = "sha256:78fa6da68ed2727915c4767bb386ab32cdba863caa7dbe473eaae45f9959da86"},
    {file = "pyasn1-0.4.8-py3.2.egg", hash = "sha256:08c3c53b75eaa48d71cf8c710312316392ed40899cb34710d092e96745a358b7"},
    {file = "pyasn1-0.4.8-py3.3.egg", hash = "sha256:03840c999ba71680a131cfaee6fab142e1ed9bbd9c693e285cc6aca0d555e576"},
    {file = "pyasn1-0.4.8-py3.4.egg", hash = "sha256:7ab8a544af125fb704feadb008c99a88805126fb525280b2270bb25cc1d78a12"},
    {file = "pyasn1-0.4.8-py3.5.egg", hash = "sha256:e89bf84b5437b532b0803ba5c9a5e054d21fec423a89952a74f87fa2c9b7bce2"},
    {file = "pyasn1-0.4.8-py3.6.egg", hash = "sha256:014c0e9976956a08139dc0712ae195324a75e142284d5f87f1a87ee1b068a359"},
    {file = "pyasn1-0.4.8-py3.7.egg", hash = "sha256:99fcc3c8d804d1bc6d9a099921e39d827026409a58f2a720dcdb89374ea0c776"},
    {file = "pyasn1-0.4.8.tar.gz", hash = "sha256:aef77c9fb94a3ac588e87841208bdec464471d9871bd5050a287cc9a475cd0ba"},
]
pyasn1-modules = [
    {file = "pyasn1-modules-0.2.8.tar.gz", hash = "sha256:905f84c712230b2c592c19470d3ca8d552de726050d1d1716282a1f6146be65e"},
    {file = "pyasn1_modules-0.2.8-py2.4.egg", hash = "sha256:0fe1b68d1e486a1ed5473f1302bd991c1611d319bba158e98b106ff86e1d7199"},
    {file = "pyasn1_modules-0.2.8-py2.5.egg", hash = "sha256:fe0644d9ab041506b62782e92b06b8c68cca799e1a9636ec398675459e031405"},
    {file = "pyasn1_modules-0.2.8-py2.6.egg", hash = "sha256:a99324196732f53093a84c4369c996713eb8c89d360a496b599fb1a9c47fc3eb"},
    {file = "pyasn1_modules-0.2.8-py2.7.egg", hash = "sha256:0845a5582f6a02bb3e1bde9ecfc4bfcae6ec3210dd270522fee602365430c3f8"},
    {file = "pyasn1_modules-0.2.8-py2.py3-none-any.whl", hash = "sha256:a50b808ffeb97cb3601dd25981f6b016cbb3d31fbf57a8b8a87428e6158d0c74"},
    {file = "pyasn1_modules-0.2.8-py3.1.egg", hash = "sha256:f39edd8c4ecaa4556e989147ebf219227e2cd2e8a43c7e7fcb1f1c18c5fd6a3d"},
    {file = "pyasn1_modules-0.2.8-py3.2.egg", hash = "sha256:b80486a6c77252ea3a3e9b1e360bc9cf28eaac41263d173c032581ad2f20fe45"},
    {file = "pyasn1_modules-0.2.8-py3.3.egg", hash = "sha256:65cebbaffc913f4fe9e4808735c95ea22d7a7775646ab690518c056784bc21b4"},
    {file = "pyasn1_modules-0.2.8-py3.4.egg", hash = "sha256:15b7c67fabc7fc240d87fb9aabf999cf82311a6d6fb2c70d00d3d0604878c811"},
    {file = "pyasn1_modules-0.2.8-py3.5.egg", hash = "sha256:426edb7a5e8879f1ec54a1864f16b882c2837bfd06eee62f2c982315ee2473ed"},
    {file = "pyasn1_modules-0.2.8-py3.6.egg", hash = "sha256:cbac4bc38d117f2a49aeedec4407d23e8866ea4ac27ff2cf7fb3e5b570df19e0"},
    {file = "pyasn1_modules-0.2.8-py3.7.egg", hash = "sha256:c29a5e5cc7a3f05926aff34e097e84f8589cd790ce0ed41b67aed6857b26aafd"},
]
pycodestyle = [
    {file = "pycodestyle-2.7.0-py2.py3-none-any.whl", hash = "sha256:514f76d918fcc0b55c6680472f0a37970994e07bbb80725808c17089be302068"},
    {file = "pycodestyle-2.7.0.tar.gz", hash = "sha256:c389c1d06bf7904078ca03399a4816f974a1d590090fecea0c63ec26ebaf1cef"},
]
pycparser = [
    {file = "pycparser-2.20-py2.py3-none-any.whl", hash = "sha256:7582ad22678f0fcd81102833f60ef8d0e57288b6b5fb00323d101be910e35705"},
    {file = "pycparser-2.20.tar.gz", hash = "sha256:2d475327684562c3a96cc71adf7dc8c4f0565175cf86b6d7a404ff4c771f15f0"},
]
pydantic = [
    {file = "pydantic-1.8.1-cp36-cp36m-macosx_10_9_x86_64.whl", hash = "sha256:0c40162796fc8d0aa744875b60e4dc36834db9f2a25dbf9ba9664b1915a23850"},
    {file = "pydantic-1.8.1-cp36-cp36m-manylinux1_i686.whl", hash = "sha256:fff29fe54ec419338c522b908154a2efabeee4f483e48990f87e189661f31ce3"},
    {file = "pydantic-1.8.1-cp36-cp36m-manylinux2014_i686.whl", hash = "sha256:fbfb608febde1afd4743c6822c19060a8dbdd3eb30f98e36061ba4973308059e"},
    {file = "pydantic-1.8.1-cp36-cp36m-manylinux2014_x86_64.whl", hash = "sha256:eb8ccf12295113ce0de38f80b25f736d62f0a8d87c6b88aca645f168f9c78771"},
    {file = "pydantic-1.8.1-cp36-cp36m-win_amd64.whl", hash = "sha256:20d42f1be7c7acc352b3d09b0cf505a9fab9deb93125061b376fbe1f06a5459f"},
    {file = "pydantic-1.8.1-cp37-cp37m-macosx_10_9_x86_64.whl", hash = "sha256:dde4ca368e82791de97c2ec019681ffb437728090c0ff0c3852708cf923e0c7d"},
    {file = "pydantic-1.8.1-cp37-cp37m-manylinux1_i686.whl", hash = "sha256:3bbd023c981cbe26e6e21c8d2ce78485f85c2e77f7bab5ec15b7d2a1f491918f"},
    {file = "pydantic-1.8.1-cp37-cp37m-manylinux2014_i686.whl", hash = "sha256:830ef1a148012b640186bf4d9789a206c56071ff38f2460a32ae67ca21880eb8"},
    {file = "pydantic-1.8.1-cp37-cp37m-manylinux2014_x86_64.whl", hash = "sha256:fb77f7a7e111db1832ae3f8f44203691e15b1fa7e5a1cb9691d4e2659aee41c4"},
    {file = "pydantic-1.8.1-cp37-cp37m-win_amd64.whl", hash = "sha256:3bcb9d7e1f9849a6bdbd027aabb3a06414abd6068cb3b21c49427956cce5038a"},
    {file = "pydantic-1.8.1-cp38-cp38-macosx_10_9_x86_64.whl", hash = "sha256:2287ebff0018eec3cc69b1d09d4b7cebf277726fa1bd96b45806283c1d808683"},
    {file = "pydantic-1.8.1-cp38-cp38-manylinux1_i686.whl", hash = "sha256:4bbc47cf7925c86a345d03b07086696ed916c7663cb76aa409edaa54546e53e2"},
    {file = "pydantic-1.8.1-cp38-cp38-manylinux2014_i686.whl", hash = "sha256:6388ef4ef1435364c8cc9a8192238aed030595e873d8462447ccef2e17387125"},
    {file = "pydantic-1.8.1-cp38-cp38-manylinux2014_x86_64.whl", hash = "sha256:dd4888b300769ecec194ca8f2699415f5f7760365ddbe243d4fd6581485fa5f0"},
    {file = "pydantic-1.8.1-cp38-cp38-win_amd64.whl", hash = "sha256:8fbb677e4e89c8ab3d450df7b1d9caed23f254072e8597c33279460eeae59b99"},
    {file = "pydantic-1.8.1-cp39-cp39-macosx_10_9_x86_64.whl", hash = "sha256:2f2736d9a996b976cfdfe52455ad27462308c9d3d0ae21a2aa8b4cd1a78f47b9"},
    {file = "pydantic-1.8.1-cp39-cp39-manylinux1_i686.whl", hash = "sha256:3114d74329873af0a0e8004627f5389f3bb27f956b965ddd3e355fe984a1789c"},
    {file = "pydantic-1.8.1-cp39-cp39-manylinux2014_i686.whl", hash = "sha256:258576f2d997ee4573469633592e8b99aa13bda182fcc28e875f866016c8e07e"},
    {file = "pydantic-1.8.1-cp39-cp39-manylinux2014_x86_64.whl", hash = "sha256:c17a0b35c854049e67c68b48d55e026c84f35593c66d69b278b8b49e2484346f"},
    {file = "pydantic-1.8.1-cp39-cp39-win_amd64.whl", hash = "sha256:e8bc082afef97c5fd3903d05c6f7bb3a6af9fc18631b4cc9fedeb4720efb0c58"},
    {file = "pydantic-1.8.1-py3-none-any.whl", hash = "sha256:e3f8790c47ac42549dc8b045a67b0ca371c7f66e73040d0197ce6172b385e520"},
    {file = "pydantic-1.8.1.tar.gz", hash = "sha256:26cf3cb2e68ec6c0cfcb6293e69fb3450c5fd1ace87f46b64f678b0d29eac4c3"},
]
pydocstyle = [
    {file = "pydocstyle-6.0.0-py3-none-any.whl", hash = "sha256:d4449cf16d7e6709f63192146706933c7a334af7c0f083904799ccb851c50f6d"},
    {file = "pydocstyle-6.0.0.tar.gz", hash = "sha256:164befb520d851dbcf0e029681b91f4f599c62c5cd8933fd54b1bfbd50e89e1f"},
]
pyflakes = [
    {file = "pyflakes-2.3.1-py2.py3-none-any.whl", hash = "sha256:7893783d01b8a89811dd72d7dfd4d84ff098e5eed95cfa8905b22bbffe52efc3"},
    {file = "pyflakes-2.3.1.tar.gz", hash = "sha256:f5bc8ecabc05bb9d291eb5203d6810b49040f6ff446a756326104746cc00c1db"},
]
pygithub = [
    {file = "PyGithub-1.54.1-py3-none-any.whl", hash = "sha256:87afd6a67ea582aa7533afdbf41635725f13d12581faed7e3e04b1579c0c0627"},
    {file = "PyGithub-1.54.1.tar.gz", hash = "sha256:300bc16e62886ca6537b0830e8f516ea4bc3ef12d308e0c5aff8bdbd099173d4"},
]
pygments = [
    {file = "Pygments-2.8.1-py3-none-any.whl", hash = "sha256:534ef71d539ae97d4c3a4cf7d6f110f214b0e687e92f9cb9d2a3b0d3101289c8"},
    {file = "Pygments-2.8.1.tar.gz", hash = "sha256:2656e1a6edcdabf4275f9a3640db59fd5de107d88e8663c5d4e9a0fa62f77f94"},
]
pyjwt = [
    {file = "PyJWT-1.7.1-py2.py3-none-any.whl", hash = "sha256:5c6eca3c2940464d106b99ba83b00c6add741c9becaec087fb7ccdefea71350e"},
    {file = "PyJWT-1.7.1.tar.gz", hash = "sha256:8d59a976fb773f3e6a39c85636357c4f0e242707394cadadd9814f5cbaa20e96"},
]
pylev = [
    {file = "pylev-1.3.0-py2.py3-none-any.whl", hash = "sha256:1d29a87beb45ebe1e821e7a3b10da2b6b2f4c79b43f482c2df1a1f748a6e114e"},
    {file = "pylev-1.3.0.tar.gz", hash = "sha256:063910098161199b81e453025653ec53556c1be7165a9b7c50be2f4d57eae1c3"},
]
pynacl = [
    {file = "PyNaCl-1.4.0-cp27-cp27m-macosx_10_10_x86_64.whl", hash = "sha256:ea6841bc3a76fa4942ce00f3bda7d436fda21e2d91602b9e21b7ca9ecab8f3ff"},
    {file = "PyNaCl-1.4.0-cp27-cp27m-manylinux1_x86_64.whl", hash = "sha256:d452a6746f0a7e11121e64625109bc4468fc3100452817001dbe018bb8b08514"},
    {file = "PyNaCl-1.4.0-cp27-cp27m-win32.whl", hash = "sha256:2fe0fc5a2480361dcaf4e6e7cea00e078fcda07ba45f811b167e3f99e8cff574"},
    {file = "PyNaCl-1.4.0-cp27-cp27m-win_amd64.whl", hash = "sha256:f8851ab9041756003119368c1e6cd0b9c631f46d686b3904b18c0139f4419f80"},
    {file = "PyNaCl-1.4.0-cp27-cp27mu-manylinux1_x86_64.whl", hash = "sha256:7757ae33dae81c300487591c68790dfb5145c7d03324000433d9a2c141f82af7"},
    {file = "PyNaCl-1.4.0-cp35-abi3-macosx_10_10_x86_64.whl", hash = "sha256:757250ddb3bff1eecd7e41e65f7f833a8405fede0194319f87899690624f2122"},
    {file = "PyNaCl-1.4.0-cp35-abi3-manylinux1_x86_64.whl", hash = "sha256:30f9b96db44e09b3304f9ea95079b1b7316b2b4f3744fe3aaecccd95d547063d"},
    {file = "PyNaCl-1.4.0-cp35-abi3-win32.whl", hash = "sha256:4e10569f8cbed81cb7526ae137049759d2a8d57726d52c1a000a3ce366779634"},
    {file = "PyNaCl-1.4.0-cp35-abi3-win_amd64.whl", hash = "sha256:c914f78da4953b33d4685e3cdc7ce63401247a21425c16a39760e282075ac4a6"},
    {file = "PyNaCl-1.4.0-cp35-cp35m-win32.whl", hash = "sha256:06cbb4d9b2c4bd3c8dc0d267416aaed79906e7b33f114ddbf0911969794b1cc4"},
    {file = "PyNaCl-1.4.0-cp35-cp35m-win_amd64.whl", hash = "sha256:511d269ee845037b95c9781aa702f90ccc36036f95d0f31373a6a79bd8242e25"},
    {file = "PyNaCl-1.4.0-cp36-cp36m-win32.whl", hash = "sha256:11335f09060af52c97137d4ac54285bcb7df0cef29014a1a4efe64ac065434c4"},
    {file = "PyNaCl-1.4.0-cp36-cp36m-win_amd64.whl", hash = "sha256:cd401ccbc2a249a47a3a1724c2918fcd04be1f7b54eb2a5a71ff915db0ac51c6"},
    {file = "PyNaCl-1.4.0-cp37-cp37m-win32.whl", hash = "sha256:8122ba5f2a2169ca5da936b2e5a511740ffb73979381b4229d9188f6dcb22f1f"},
    {file = "PyNaCl-1.4.0-cp37-cp37m-win_amd64.whl", hash = "sha256:537a7ccbea22905a0ab36ea58577b39d1fa9b1884869d173b5cf111f006f689f"},
    {file = "PyNaCl-1.4.0-cp38-cp38-win32.whl", hash = "sha256:9c4a7ea4fb81536c1b1f5cc44d54a296f96ae78c1ebd2311bd0b60be45a48d96"},
    {file = "PyNaCl-1.4.0-cp38-cp38-win_amd64.whl", hash = "sha256:7c6092102219f59ff29788860ccb021e80fffd953920c4a8653889c029b2d420"},
    {file = "PyNaCl-1.4.0.tar.gz", hash = "sha256:54e9a2c849c742006516ad56a88f5c74bf2ce92c9f67435187c3c5953b346505"},
]
pyparsing = [
    {file = "pyparsing-2.4.7-py2.py3-none-any.whl", hash = "sha256:ef9d7589ef3c200abe66653d3f1ab1033c3c419ae9b9bdb1240a85b024efc88b"},
    {file = "pyparsing-2.4.7.tar.gz", hash = "sha256:c203ec8783bf771a155b207279b9bccb8dea02d8f0c9e5f8ead507bc3246ecc1"},
]
pypicloud = [
    {file = "pypicloud-1.2.0-py2.py3-none-any.whl", hash = "sha256:c32ff13963db30d121fa79de35419e3e4e9a6d2a8391cf4ecf3465066ba85b98"},
    {file = "pypicloud-1.2.0.tar.gz", hash = "sha256:4e65c4b698c954c87d51649a2cf547dfe563b2f16ec1bc6ba3e63f88d3671613"},
]
pyramid = [
    {file = "pyramid-1.10.8-py2.py3-none-any.whl", hash = "sha256:06e99d3174586921490203288e2cc9cd43d12992306f924ca32a2c59233386a9"},
    {file = "pyramid-1.10.8.tar.gz", hash = "sha256:b7cd66595bef92f81764b976ddde2b2fa8e4f5f325e02f65f6ec7f3708b29cf6"},
]
pyramid-beaker = [
    {file = "pyramid_beaker-0.8.tar.gz", hash = "sha256:77dc658c2c84c8c384b6c07f60dd9d2ccaa30df97a147c790db43636f1e8d441"},
]
pyramid-duh = [
    {file = "pyramid_duh-0.1.2-py2.py3-none-any.whl", hash = "sha256:85be0cc256588175df4926077e0da091d918f51dbe7f95a1c7a576845dfc6257"},
    {file = "pyramid_duh-0.1.2.tar.gz", hash = "sha256:347b60daaaa7ca52fefb262f2fb1bc924528aeca15aeea07e15a9fd272168b06"},
]
pyramid-jinja2 = [
    {file = "pyramid_jinja2-2.8-py2.py3-none-any.whl", hash = "sha256:c7ce77a2ec5cfb7b29c9eabec9e5c167698d13adb2524c0c47cc6fe6a0a09ab1"},
    {file = "pyramid_jinja2-2.8.tar.gz", hash = "sha256:81e0615cb3108f2a251ff3141ad0d698a5d03685819f3a836ea84787e8489502"},
]
pyramid-rpc = [
    {file = "pyramid_rpc-0.8-py2.py3-none-any.whl", hash = "sha256:0ad0368404d4f5c7afd31e801b48efed6866bdbeb0f5d14413d2a0bb17f00bd6"},
    {file = "pyramid_rpc-0.8.tar.gz", hash = "sha256:5dcd59a52d28ed5594df897ddbd473f68e599d48d4c86546e688db9752fa1f3a"},
]
pyramid-tm = [
    {file = "pyramid_tm-2.4-py2.py3-none-any.whl", hash = "sha256:4a4e212cd239f06c496d074f5d294e88478b94059541448bc151d505f653be59"},
    {file = "pyramid_tm-2.4.tar.gz", hash = "sha256:5fd6d4ac9181a65ec54e5b280229ed6d8b3ed6a8f5a0bcff05c572751f086533"},
]
pyreadline = [
    {file = "pyreadline-2.1.win-amd64.exe", hash = "sha256:9ce5fa65b8992dfa373bddc5b6e0864ead8f291c94fbfec05fbd5c836162e67b"},
    {file = "pyreadline-2.1.win32.exe", hash = "sha256:65540c21bfe14405a3a77e4c085ecfce88724743a4ead47c66b84defcf82c32e"},
    {file = "pyreadline-2.1.zip", hash = "sha256:4530592fc2e85b25b1a9f79664433da09237c1a270e4d78ea5aa3a2c7229e2d1"},
]
pyrepl = [
    {file = "pyrepl-0.9.0.tar.gz", hash = "sha256:292570f34b5502e871bbb966d639474f2b57fbfcd3373c2d6a2f3d56e681a775"},
]
pystache = [
    {file = "pystache-0.5.4.tar.gz", hash = "sha256:f7bbc265fb957b4d6c7c042b336563179444ab313fb93a719759111eabd3b85a"},
]
pytest = [
    {file = "pytest-6.2.3-py3-none-any.whl", hash = "sha256:6ad9c7bdf517a808242b998ac20063c41532a570d088d77eec1ee12b0b5574bc"},
    {file = "pytest-6.2.3.tar.gz", hash = "sha256:671238a46e4df0f3498d1c3270e5deb9b32d25134c99b7d75370a68cfbe9b634"},
]
pytest-asyncio = [
    {file = "pytest-asyncio-0.14.0.tar.gz", hash = "sha256:9882c0c6b24429449f5f969a5158b528f39bde47dc32e85b9f0403965017e700"},
    {file = "pytest_asyncio-0.14.0-py3-none-any.whl", hash = "sha256:2eae1e34f6c68fc0a9dc12d4bea190483843ff4708d24277c41568d6b6044f1d"},
]
pytest-dotenv = [
    {file = "pytest-dotenv-0.5.2.tar.gz", hash = "sha256:2dc6c3ac6d8764c71c6d2804e902d0ff810fa19692e95fe138aefc9b1aa73732"},
    {file = "pytest_dotenv-0.5.2-py3-none-any.whl", hash = "sha256:40a2cece120a213898afaa5407673f6bd924b1fa7eafce6bda0e8abffe2f710f"},
]
python-dateutil = [
    {file = "python-dateutil-2.8.1.tar.gz", hash = "sha256:73ebfe9dbf22e832286dafa60473e4cd239f8592f699aa5adaf10050e6e1823c"},
    {file = "python_dateutil-2.8.1-py2.py3-none-any.whl", hash = "sha256:75bb3f31ea686f1197762692a9ee6a7550b59fc6ca3a1f4b5d7e32fb98e2da2a"},
]
python-dotenv = [
    {file = "python-dotenv-0.15.0.tar.gz", hash = "sha256:587825ed60b1711daea4832cf37524dfd404325b7db5e25ebe88c495c9f807a0"},
    {file = "python_dotenv-0.15.0-py2.py3-none-any.whl", hash = "sha256:0c8d1b80d1a1e91717ea7d526178e3882732420b03f08afea0406db6402e220e"},
]
python-memcached = [
    {file = "python-memcached-1.59.tar.gz", hash = "sha256:a2e28637be13ee0bf1a8b6843e7490f9456fd3f2a4cb60471733c7b5d5557e4f"},
    {file = "python_memcached-1.59-py2.py3-none-any.whl", hash = "sha256:4dac64916871bd3550263323fc2ce18e1e439080a2d5670c594cf3118d99b594"},
]
pytz = [
    {file = "pytz-2021.1-py2.py3-none-any.whl", hash = "sha256:eb10ce3e7736052ed3623d49975ce333bcd712c7bb19a58b9e2089d4057d0798"},
    {file = "pytz-2021.1.tar.gz", hash = "sha256:83a4a90894bf38e243cf052c8b58f381bfe9a7a483f6a9cab140bc7f702ac4da"},
]
pywin32-ctypes = [
    {file = "pywin32-ctypes-0.2.0.tar.gz", hash = "sha256:24ffc3b341d457d48e8922352130cf2644024a4ff09762a2261fd34c36ee5942"},
    {file = "pywin32_ctypes-0.2.0-py2.py3-none-any.whl", hash = "sha256:9dc2d991b3479cc2df15930958b674a48a227d5361d413827a4cfd0b5876fc98"},
]
pyyaml = [
    {file = "PyYAML-5.4.1-cp27-cp27m-macosx_10_9_x86_64.whl", hash = "sha256:3b2b1824fe7112845700f815ff6a489360226a5609b96ec2190a45e62a9fc922"},
    {file = "PyYAML-5.4.1-cp27-cp27m-win32.whl", hash = "sha256:129def1b7c1bf22faffd67b8f3724645203b79d8f4cc81f674654d9902cb4393"},
    {file = "PyYAML-5.4.1-cp27-cp27m-win_amd64.whl", hash = "sha256:4465124ef1b18d9ace298060f4eccc64b0850899ac4ac53294547536533800c8"},
    {file = "PyYAML-5.4.1-cp27-cp27mu-manylinux1_x86_64.whl", hash = "sha256:bb4191dfc9306777bc594117aee052446b3fa88737cd13b7188d0e7aa8162185"},
    {file = "PyYAML-5.4.1-cp36-cp36m-macosx_10_9_x86_64.whl", hash = "sha256:6c78645d400265a062508ae399b60b8c167bf003db364ecb26dcab2bda048253"},
    {file = "PyYAML-5.4.1-cp36-cp36m-manylinux1_x86_64.whl", hash = "sha256:4e0583d24c881e14342eaf4ec5fbc97f934b999a6828693a99157fde912540cc"},
    {file = "PyYAML-5.4.1-cp36-cp36m-manylinux2014_aarch64.whl", hash = "sha256:72a01f726a9c7851ca9bfad6fd09ca4e090a023c00945ea05ba1638c09dc3347"},
    {file = "PyYAML-5.4.1-cp36-cp36m-manylinux2014_s390x.whl", hash = "sha256:895f61ef02e8fed38159bb70f7e100e00f471eae2bc838cd0f4ebb21e28f8541"},
    {file = "PyYAML-5.4.1-cp36-cp36m-win32.whl", hash = "sha256:3bd0e463264cf257d1ffd2e40223b197271046d09dadf73a0fe82b9c1fc385a5"},
    {file = "PyYAML-5.4.1-cp36-cp36m-win_amd64.whl", hash = "sha256:e4fac90784481d221a8e4b1162afa7c47ed953be40d31ab4629ae917510051df"},
    {file = "PyYAML-5.4.1-cp37-cp37m-macosx_10_9_x86_64.whl", hash = "sha256:5accb17103e43963b80e6f837831f38d314a0495500067cb25afab2e8d7a4018"},
    {file = "PyYAML-5.4.1-cp37-cp37m-manylinux1_x86_64.whl", hash = "sha256:e1d4970ea66be07ae37a3c2e48b5ec63f7ba6804bdddfdbd3cfd954d25a82e63"},
    {file = "PyYAML-5.4.1-cp37-cp37m-manylinux2014_aarch64.whl", hash = "sha256:cb333c16912324fd5f769fff6bc5de372e9e7a202247b48870bc251ed40239aa"},
    {file = "PyYAML-5.4.1-cp37-cp37m-manylinux2014_s390x.whl", hash = "sha256:fe69978f3f768926cfa37b867e3843918e012cf83f680806599ddce33c2c68b0"},
    {file = "PyYAML-5.4.1-cp37-cp37m-win32.whl", hash = "sha256:dd5de0646207f053eb0d6c74ae45ba98c3395a571a2891858e87df7c9b9bd51b"},
    {file = "PyYAML-5.4.1-cp37-cp37m-win_amd64.whl", hash = "sha256:08682f6b72c722394747bddaf0aa62277e02557c0fd1c42cb853016a38f8dedf"},
    {file = "PyYAML-5.4.1-cp38-cp38-macosx_10_9_x86_64.whl", hash = "sha256:d2d9808ea7b4af864f35ea216be506ecec180628aced0704e34aca0b040ffe46"},
    {file = "PyYAML-5.4.1-cp38-cp38-manylinux1_x86_64.whl", hash = "sha256:8c1be557ee92a20f184922c7b6424e8ab6691788e6d86137c5d93c1a6ec1b8fb"},
    {file = "PyYAML-5.4.1-cp38-cp38-manylinux2014_aarch64.whl", hash = "sha256:fd7f6999a8070df521b6384004ef42833b9bd62cfee11a09bda1079b4b704247"},
    {file = "PyYAML-5.4.1-cp38-cp38-manylinux2014_s390x.whl", hash = "sha256:bfb51918d4ff3d77c1c856a9699f8492c612cde32fd3bcd344af9be34999bfdc"},
    {file = "PyYAML-5.4.1-cp38-cp38-win32.whl", hash = "sha256:fa5ae20527d8e831e8230cbffd9f8fe952815b2b7dae6ffec25318803a7528fc"},
    {file = "PyYAML-5.4.1-cp38-cp38-win_amd64.whl", hash = "sha256:0f5f5786c0e09baddcd8b4b45f20a7b5d61a7e7e99846e3c799b05c7c53fa696"},
    {file = "PyYAML-5.4.1-cp39-cp39-macosx_10_9_x86_64.whl", hash = "sha256:294db365efa064d00b8d1ef65d8ea2c3426ac366c0c4368d930bf1c5fb497f77"},
    {file = "PyYAML-5.4.1-cp39-cp39-manylinux1_x86_64.whl", hash = "sha256:74c1485f7707cf707a7aef42ef6322b8f97921bd89be2ab6317fd782c2d53183"},
    {file = "PyYAML-5.4.1-cp39-cp39-manylinux2014_aarch64.whl", hash = "sha256:d483ad4e639292c90170eb6f7783ad19490e7a8defb3e46f97dfe4bacae89122"},
    {file = "PyYAML-5.4.1-cp39-cp39-manylinux2014_s390x.whl", hash = "sha256:fdc842473cd33f45ff6bce46aea678a54e3d21f1b61a7750ce3c498eedfe25d6"},
    {file = "PyYAML-5.4.1-cp39-cp39-win32.whl", hash = "sha256:49d4cdd9065b9b6e206d0595fee27a96b5dd22618e7520c33204a4a3239d5b10"},
    {file = "PyYAML-5.4.1-cp39-cp39-win_amd64.whl", hash = "sha256:c20cfa2d49991c8b4147af39859b167664f2ad4561704ee74c1de03318e898db"},
    {file = "PyYAML-5.4.1.tar.gz", hash = "sha256:607774cbba28732bfa802b54baa7484215f530991055bb562efbed5b2f20a45e"},
]
redis = [
    {file = "redis-3.5.3-py2.py3-none-any.whl", hash = "sha256:432b788c4530cfe16d8d943a09d40ca6c16149727e4afe8c2c9d5580c59d9f24"},
    {file = "redis-3.5.3.tar.gz", hash = "sha256:0e7e0cfca8660dea8b7d5cd8c4f6c5e29e11f31158c0b0ae91a397f00e5a05a2"},
]
regex = [
    {file = "regex-2021.4.4-cp36-cp36m-macosx_10_9_x86_64.whl", hash = "sha256:619d71c59a78b84d7f18891fe914446d07edd48dc8328c8e149cbe0929b4e000"},
    {file = "regex-2021.4.4-cp36-cp36m-manylinux1_i686.whl", hash = "sha256:47bf5bf60cf04d72bf6055ae5927a0bd9016096bf3d742fa50d9bf9f45aa0711"},
    {file = "regex-2021.4.4-cp36-cp36m-manylinux1_x86_64.whl", hash = "sha256:281d2fd05555079448537fe108d79eb031b403dac622621c78944c235f3fcf11"},
    {file = "regex-2021.4.4-cp36-cp36m-manylinux2010_i686.whl", hash = "sha256:bd28bc2e3a772acbb07787c6308e00d9626ff89e3bfcdebe87fa5afbfdedf968"},
    {file = "regex-2021.4.4-cp36-cp36m-manylinux2010_x86_64.whl", hash = "sha256:7c2a1af393fcc09e898beba5dd59196edaa3116191cc7257f9224beaed3e1aa0"},
    {file = "regex-2021.4.4-cp36-cp36m-manylinux2014_aarch64.whl", hash = "sha256:c38c71df845e2aabb7fb0b920d11a1b5ac8526005e533a8920aea97efb8ec6a4"},
    {file = "regex-2021.4.4-cp36-cp36m-manylinux2014_i686.whl", hash = "sha256:96fcd1888ab4d03adfc9303a7b3c0bd78c5412b2bfbe76db5b56d9eae004907a"},
    {file = "regex-2021.4.4-cp36-cp36m-manylinux2014_x86_64.whl", hash = "sha256:ade17eb5d643b7fead300a1641e9f45401c98eee23763e9ed66a43f92f20b4a7"},
    {file = "regex-2021.4.4-cp36-cp36m-win32.whl", hash = "sha256:e8e5b509d5c2ff12f8418006d5a90e9436766133b564db0abaec92fd27fcee29"},
    {file = "regex-2021.4.4-cp36-cp36m-win_amd64.whl", hash = "sha256:11d773d75fa650cd36f68d7ca936e3c7afaae41b863b8c387a22aaa78d3c5c79"},
    {file = "regex-2021.4.4-cp37-cp37m-macosx_10_9_x86_64.whl", hash = "sha256:d3029c340cfbb3ac0a71798100ccc13b97dddf373a4ae56b6a72cf70dfd53bc8"},
    {file = "regex-2021.4.4-cp37-cp37m-manylinux1_i686.whl", hash = "sha256:18c071c3eb09c30a264879f0d310d37fe5d3a3111662438889ae2eb6fc570c31"},
    {file = "regex-2021.4.4-cp37-cp37m-manylinux1_x86_64.whl", hash = "sha256:4c557a7b470908b1712fe27fb1ef20772b78079808c87d20a90d051660b1d69a"},
    {file = "regex-2021.4.4-cp37-cp37m-manylinux2010_i686.whl", hash = "sha256:01afaf2ec48e196ba91b37451aa353cb7eda77efe518e481707e0515025f0cd5"},
    {file = "regex-2021.4.4-cp37-cp37m-manylinux2010_x86_64.whl", hash = "sha256:3a9cd17e6e5c7eb328517969e0cb0c3d31fd329298dd0c04af99ebf42e904f82"},
    {file = "regex-2021.4.4-cp37-cp37m-manylinux2014_aarch64.whl", hash = "sha256:90f11ff637fe8798933fb29f5ae1148c978cccb0452005bf4c69e13db951e765"},
    {file = "regex-2021.4.4-cp37-cp37m-manylinux2014_i686.whl", hash = "sha256:919859aa909429fb5aa9cf8807f6045592c85ef56fdd30a9a3747e513db2536e"},
    {file = "regex-2021.4.4-cp37-cp37m-manylinux2014_x86_64.whl", hash = "sha256:339456e7d8c06dd36a22e451d58ef72cef293112b559010db3d054d5560ef439"},
    {file = "regex-2021.4.4-cp37-cp37m-win32.whl", hash = "sha256:67bdb9702427ceddc6ef3dc382455e90f785af4c13d495f9626861763ee13f9d"},
    {file = "regex-2021.4.4-cp37-cp37m-win_amd64.whl", hash = "sha256:32e65442138b7b76dd8173ffa2cf67356b7bc1768851dded39a7a13bf9223da3"},
    {file = "regex-2021.4.4-cp38-cp38-macosx_10_9_x86_64.whl", hash = "sha256:1e1c20e29358165242928c2de1482fb2cf4ea54a6a6dea2bd7a0e0d8ee321500"},
    {file = "regex-2021.4.4-cp38-cp38-manylinux1_i686.whl", hash = "sha256:314d66636c494ed9c148a42731b3834496cc9a2c4251b1661e40936814542b14"},
    {file = "regex-2021.4.4-cp38-cp38-manylinux1_x86_64.whl", hash = "sha256:6d1b01031dedf2503631d0903cb563743f397ccaf6607a5e3b19a3d76fc10480"},
    {file = "regex-2021.4.4-cp38-cp38-manylinux2010_i686.whl", hash = "sha256:741a9647fcf2e45f3a1cf0e24f5e17febf3efe8d4ba1281dcc3aa0459ef424dc"},
    {file = "regex-2021.4.4-cp38-cp38-manylinux2010_x86_64.whl", hash = "sha256:4c46e22a0933dd783467cf32b3516299fb98cfebd895817d685130cc50cd1093"},
    {file = "regex-2021.4.4-cp38-cp38-manylinux2014_aarch64.whl", hash = "sha256:e512d8ef5ad7b898cdb2d8ee1cb09a8339e4f8be706d27eaa180c2f177248a10"},
    {file = "regex-2021.4.4-cp38-cp38-manylinux2014_i686.whl", hash = "sha256:980d7be47c84979d9136328d882f67ec5e50008681d94ecc8afa8a65ed1f4a6f"},
    {file = "regex-2021.4.4-cp38-cp38-manylinux2014_x86_64.whl", hash = "sha256:ce15b6d103daff8e9fee13cf7f0add05245a05d866e73926c358e871221eae87"},
    {file = "regex-2021.4.4-cp38-cp38-win32.whl", hash = "sha256:a91aa8619b23b79bcbeb37abe286f2f408d2f2d6f29a17237afda55bb54e7aac"},
    {file = "regex-2021.4.4-cp38-cp38-win_amd64.whl", hash = "sha256:c0502c0fadef0d23b128605d69b58edb2c681c25d44574fc673b0e52dce71ee2"},
    {file = "regex-2021.4.4-cp39-cp39-macosx_10_9_x86_64.whl", hash = "sha256:598585c9f0af8374c28edd609eb291b5726d7cbce16be6a8b95aa074d252ee17"},
    {file = "regex-2021.4.4-cp39-cp39-manylinux1_i686.whl", hash = "sha256:ee54ff27bf0afaf4c3b3a62bcd016c12c3fdb4ec4f413391a90bd38bc3624605"},
    {file = "regex-2021.4.4-cp39-cp39-manylinux1_x86_64.whl", hash = "sha256:7d9884d86dd4dd489e981d94a65cd30d6f07203d90e98f6f657f05170f6324c9"},
    {file = "regex-2021.4.4-cp39-cp39-manylinux2010_i686.whl", hash = "sha256:bf5824bfac591ddb2c1f0a5f4ab72da28994548c708d2191e3b87dd207eb3ad7"},
    {file = "regex-2021.4.4-cp39-cp39-manylinux2010_x86_64.whl", hash = "sha256:563085e55b0d4fb8f746f6a335893bda5c2cef43b2f0258fe1020ab1dd874df8"},
    {file = "regex-2021.4.4-cp39-cp39-manylinux2014_aarch64.whl", hash = "sha256:b9c3db21af35e3b3c05764461b262d6f05bbca08a71a7849fd79d47ba7bc33ed"},
    {file = "regex-2021.4.4-cp39-cp39-manylinux2014_i686.whl", hash = "sha256:3916d08be28a1149fb97f7728fca1f7c15d309a9f9682d89d79db75d5e52091c"},
    {file = "regex-2021.4.4-cp39-cp39-manylinux2014_x86_64.whl", hash = "sha256:fd45ff9293d9274c5008a2054ecef86a9bfe819a67c7be1afb65e69b405b3042"},
    {file = "regex-2021.4.4-cp39-cp39-win32.whl", hash = "sha256:fa4537fb4a98fe8fde99626e4681cc644bdcf2a795038533f9f711513a862ae6"},
    {file = "regex-2021.4.4-cp39-cp39-win_amd64.whl", hash = "sha256:97f29f57d5b84e73fbaf99ab3e26134e6687348e95ef6b48cfd2c06807005a07"},
    {file = "regex-2021.4.4.tar.gz", hash = "sha256:52ba3d3f9b942c49d7e4bc105bb28551c44065f139a65062ab7912bef10c9afb"},
]
requests = [
    {file = "requests-2.25.1-py2.py3-none-any.whl", hash = "sha256:c210084e36a42ae6b9219e00e48287def368a26d03a048ddad7bfee44f75871e"},
    {file = "requests-2.25.1.tar.gz", hash = "sha256:27973dd4a904a4f13b263a19c866c13b92a39ed1c964655f025f3f8d3d75b804"},
]
requests-toolbelt = [
    {file = "requests-toolbelt-0.9.1.tar.gz", hash = "sha256:968089d4584ad4ad7c171454f0a5c6dac23971e9472521ea3b6d49d610aa6fc0"},
    {file = "requests_toolbelt-0.9.1-py2.py3-none-any.whl", hash = "sha256:380606e1d10dc85c3bd47bf5a6095f815ec007be7a8b69c878507068df059e6f"},
]
restnavigator = [
    {file = "restnavigator-1.0.1-py2-none-any.whl", hash = "sha256:b18e06c5b8b8acc604ccd2acb0282c2543c17b23c3b7bc472765ec484e93d083"},
    {file = "restnavigator-1.0.1-py3-none-any.whl", hash = "sha256:9be39bb32ee58db5a8f8c5983dfcda95f4578eeb88a012a32b82708dc74fb4ca"},
    {file = "restnavigator-1.0.1.tar.gz", hash = "sha256:b7dde0bd0cf81bb0e0b05a1529c7093a07700cbced0ecacac8c2e9b13c4bcdfa"},
]
restructuredtext-lint = [
    {file = "restructuredtext_lint-1.3.2.tar.gz", hash = "sha256:d3b10a1fe2ecac537e51ae6d151b223b78de9fafdd50e5eb6b08c243df173c80"},
]
rich = [
    {file = "rich-9.13.0-py3-none-any.whl", hash = "sha256:9004f6449c89abadf689dad6f92393e760b8c3a8a8c4ea6d8d474066307c0e66"},
    {file = "rich-9.13.0.tar.gz", hash = "sha256:d59e94a0e3e686f0d268fe5c7060baa1bd6744abca71b45351f5850a3aaa6764"},
]
rsa = [
    {file = "rsa-4.7.2-py3-none-any.whl", hash = "sha256:78f9a9bf4e7be0c5ded4583326e7461e3a3c5aae24073648b4bdfa797d78c9d2"},
    {file = "rsa-4.7.2.tar.gz", hash = "sha256:9d689e6ca1b3038bc82bf8d23e944b6b6037bc02301a574935b2dd946e0353b9"},
]
s3transfer = [
    {file = "s3transfer-0.3.6-py2.py3-none-any.whl", hash = "sha256:5d48b1fd2232141a9d5fb279709117aaba506cacea7f86f11bc392f06bfa8fc2"},
    {file = "s3transfer-0.3.6.tar.gz", hash = "sha256:c5dadf598762899d8cfaecf68eba649cd25b0ce93b6c954b156aaa3eed160547"},
]
secretstorage = [
    {file = "SecretStorage-3.3.1-py3-none-any.whl", hash = "sha256:422d82c36172d88d6a0ed5afdec956514b189ddbfb72fefab0c8a1cee4eaf71f"},
    {file = "SecretStorage-3.3.1.tar.gz", hash = "sha256:fd666c51a6bf200643495a04abb261f83229dcb6fd8472ec393df7ffc8b6f195"},
]
semver = [
    {file = "semver-2.13.0-py2.py3-none-any.whl", hash = "sha256:ced8b23dceb22134307c1b8abfa523da14198793d9787ac838e70e29e77458d4"},
    {file = "semver-2.13.0.tar.gz", hash = "sha256:fa0fe2722ee1c3f57eac478820c3a5ae2f624af8264cbdf9000c980ff7f75e3f"},
]
shellingham = [
    {file = "shellingham-1.4.0-py2.py3-none-any.whl", hash = "sha256:536b67a0697f2e4af32ab176c00a50ac2899c5a05e0d8e2dadac8e58888283f9"},
    {file = "shellingham-1.4.0.tar.gz", hash = "sha256:4855c2458d6904829bd34c299f11fdeed7cfefbf8a2c522e4caea6cd76b3171e"},
]
six = [
    {file = "six-1.15.0-py2.py3-none-any.whl", hash = "sha256:8b74bedcbbbaca38ff6d7491d76f2b06b3592611af620f8426e82dddb04a5ced"},
    {file = "six-1.15.0.tar.gz", hash = "sha256:30639c035cdb23534cd4aa2dd52c3bf48f06e5f4a941509c8bafd8ce11080259"},
]
smmap = [
    {file = "smmap-4.0.0-py2.py3-none-any.whl", hash = "sha256:a9a7479e4c572e2e775c404dcd3080c8dc49f39918c2cf74913d30c4c478e3c2"},
    {file = "smmap-4.0.0.tar.gz", hash = "sha256:7e65386bd122d45405ddf795637b7f7d2b532e7e401d46bbe3fb49b9986d5182"},
]
snowballstemmer = [
    {file = "snowballstemmer-2.1.0-py2.py3-none-any.whl", hash = "sha256:b51b447bea85f9968c13b650126a888aabd4cb4463fca868ec596826325dedc2"},
    {file = "snowballstemmer-2.1.0.tar.gz", hash = "sha256:e997baa4f2e9139951b6f4c631bad912dfd3c792467e2f03d7239464af90e914"},
]
sqlalchemy = [
    {file = "SQLAlchemy-1.4.5-cp27-cp27m-macosx_10_14_x86_64.whl", hash = "sha256:c3810ebcf1d42c532c8f5c3f442c705d94442a27a32f2df5344f0857306ab321"},
    {file = "SQLAlchemy-1.4.5-cp27-cp27m-manylinux1_x86_64.whl", hash = "sha256:7481f9c2c832a3bf37c80bee44d91ac9938b815cc06f7e795b976e300914aab9"},
    {file = "SQLAlchemy-1.4.5-cp27-cp27m-win32.whl", hash = "sha256:94040a92b6676f9ffdab6c6b479b3554b927a635c90698c761960b266b04fc88"},
    {file = "SQLAlchemy-1.4.5-cp27-cp27m-win_amd64.whl", hash = "sha256:02b039e0e7e6de2f15ea2d2de3995e31a170e700ec0b37b4eded662171711d19"},
    {file = "SQLAlchemy-1.4.5-cp27-cp27mu-manylinux1_x86_64.whl", hash = "sha256:f16801795f1ffe9472360589a04301018c79e4582a85e68067275bb4f765e4e2"},
    {file = "SQLAlchemy-1.4.5-cp36-cp36m-macosx_10_14_x86_64.whl", hash = "sha256:82f11b679df91275788be6734dd4a9dfa29bac67b85326992609f62b05bdab37"},
    {file = "SQLAlchemy-1.4.5-cp36-cp36m-manylinux1_x86_64.whl", hash = "sha256:a08027ae84efc563f0f2f341dda572eadebeca38c0ae028a009988f27e9e6230"},
    {file = "SQLAlchemy-1.4.5-cp36-cp36m-manylinux2010_x86_64.whl", hash = "sha256:70a1387396ea5b3022539b560c287daf79403d8b4b365f89b56d660e625a4457"},
    {file = "SQLAlchemy-1.4.5-cp36-cp36m-manylinux2014_aarch64.whl", hash = "sha256:4f7ce3bfdab6520554af4a5b1df4513d45388624d015ba4d921daf48ce1d6503"},
    {file = "SQLAlchemy-1.4.5-cp36-cp36m-manylinux2014_x86_64.whl", hash = "sha256:08943201a1e3c6238e48f4d5d56c27ea1e1b39d3d9f36a9d81fc3cfb0e1b83bd"},
    {file = "SQLAlchemy-1.4.5-cp36-cp36m-win32.whl", hash = "sha256:fbb0fda1c574975807aceb0e2332e0ecfe9e5656c191ed482c1a5eafe7a33823"},
    {file = "SQLAlchemy-1.4.5-cp36-cp36m-win_amd64.whl", hash = "sha256:8d6a9feb5efd2fdab25c6d5a0a5589fed9d789f5ec57ec12263fd0e60ce1dea6"},
    {file = "SQLAlchemy-1.4.5-cp37-cp37m-macosx_10_14_x86_64.whl", hash = "sha256:c22bfac8d3b955cdb13f0fcd6343156bf56d925196cf7d9ab9ce9f61d3f1e11c"},
    {file = "SQLAlchemy-1.4.5-cp37-cp37m-manylinux1_x86_64.whl", hash = "sha256:7c0c7bb49167ac738ca6ee6e7f94a9988a7e4e261d8da335341e8c8c8f3b2e9b"},
    {file = "SQLAlchemy-1.4.5-cp37-cp37m-manylinux2010_x86_64.whl", hash = "sha256:344b58b4b4193b72e8b768a51ef6eb5a4c948ce313a0f23e2ea081e71ce8ac0e"},
    {file = "SQLAlchemy-1.4.5-cp37-cp37m-manylinux2014_aarch64.whl", hash = "sha256:48540072f43b3c080159ec1f24a4b014c0ee83d3b73795399974aa358a8cf71b"},
    {file = "SQLAlchemy-1.4.5-cp37-cp37m-manylinux2014_x86_64.whl", hash = "sha256:81badd7d3e0e6aba70a5d1b50fabe8112e9835a6fdb0684054c3fe5378ce0d01"},
    {file = "SQLAlchemy-1.4.5-cp37-cp37m-win32.whl", hash = "sha256:a103294583383660d9e06dbd82037dc8e94c184bdcb27b2be44ae4457dafc6b4"},
    {file = "SQLAlchemy-1.4.5-cp37-cp37m-win_amd64.whl", hash = "sha256:5361e25181b9872d6906c8c9be7dc05cb0a0951d71ee59ee5a71c1deb301b8a8"},
    {file = "SQLAlchemy-1.4.5-cp38-cp38-macosx_10_14_x86_64.whl", hash = "sha256:7f5087104c3c5af11ea59e49ae66c33ca98b14a47d3796ae97498fca53f84aef"},
    {file = "SQLAlchemy-1.4.5-cp38-cp38-manylinux1_x86_64.whl", hash = "sha256:11e7a86209f69273e75d2dd64b06c0c2660e39cd942fce2170515c404ed7358a"},
    {file = "SQLAlchemy-1.4.5-cp38-cp38-manylinux2010_x86_64.whl", hash = "sha256:8301ecf3e819eb5dbc171e84654ff60872807775301a55fe35b0ab2ba3742031"},
    {file = "SQLAlchemy-1.4.5-cp38-cp38-manylinux2014_aarch64.whl", hash = "sha256:44e11a06168782b6d485daef197783366ce7ab0d5eea0066c899ae06cef47bbc"},
    {file = "SQLAlchemy-1.4.5-cp38-cp38-manylinux2014_x86_64.whl", hash = "sha256:6f8fdad2f335d2f3ca2f3ee3b01404f7abcf519b03de2c510f1f42d16e39ffb4"},
    {file = "SQLAlchemy-1.4.5-cp38-cp38-win32.whl", hash = "sha256:f62c57ceadedeb8e7b98b48ac4d684bf2b0f73b9d882fed3ca260d9aedf6403f"},
    {file = "SQLAlchemy-1.4.5-cp38-cp38-win_amd64.whl", hash = "sha256:301d0cd6ef1dc73b607748183da857e712d6f743de8d92b1e1f8facfb0ba2aa2"},
    {file = "SQLAlchemy-1.4.5-cp39-cp39-macosx_10_14_x86_64.whl", hash = "sha256:915d4fa08776c0252dc5a34fa15c6490f66f411ea1ac9492022f98875d6baf20"},
    {file = "SQLAlchemy-1.4.5-cp39-cp39-manylinux1_x86_64.whl", hash = "sha256:7de84feb31af3d8fdf819cac2042928d0b60d3cb16f49c4b2f48d88db46e79f6"},
    {file = "SQLAlchemy-1.4.5-cp39-cp39-manylinux2010_x86_64.whl", hash = "sha256:45b091ccbf94374ed14abde17e9a04522b0493a17282eaaf4383efdd413f5243"},
    {file = "SQLAlchemy-1.4.5-cp39-cp39-manylinux2014_aarch64.whl", hash = "sha256:4df07161897191ed8d4a0cfc92425c81296160e5c5f76c9256716d3085172883"},
    {file = "SQLAlchemy-1.4.5-cp39-cp39-manylinux2014_x86_64.whl", hash = "sha256:ee4ddc904fb6414b5118af5b8d45e428aac2ccda01326b2ba2fe4354b0d8d1ae"},
    {file = "SQLAlchemy-1.4.5-cp39-cp39-win32.whl", hash = "sha256:2f11b5783933bff55291ca06496124347627d211ff2e509e846af1c35de0a3fb"},
    {file = "SQLAlchemy-1.4.5-cp39-cp39-win_amd64.whl", hash = "sha256:0ee0054d4a598d2920cae14bcbd33e200e02c5e3b47b902627f8cf5d4c9a2a4b"},
    {file = "SQLAlchemy-1.4.5.tar.gz", hash = "sha256:1294f05916c044631fd626a4866326bbfbd17f62bd37510d000afaef4b35bd74"},
]
starlette = [
    {file = "starlette-0.13.6-py3-none-any.whl", hash = "sha256:bd2ffe5e37fb75d014728511f8e68ebf2c80b0fa3d04ca1479f4dc752ae31ac9"},
    {file = "starlette-0.13.6.tar.gz", hash = "sha256:ebe8ee08d9be96a3c9f31b2cb2a24dbdf845247b745664bd8a3f9bd0c977fdbc"},
]
stevedore = [
    {file = "stevedore-3.3.0-py3-none-any.whl", hash = "sha256:50d7b78fbaf0d04cd62411188fa7eedcb03eb7f4c4b37005615ceebe582aa82a"},
    {file = "stevedore-3.3.0.tar.gz", hash = "sha256:3a5bbd0652bf552748871eaa73a4a8dc2899786bc497a2aa1fcb4dcdb0debeee"},
]
syrupy = [
    {file = "syrupy-1.2.2-py3-none-any.whl", hash = "sha256:f85e4b04780914a2386c297a67ef83e540d3740f47c5385e70a1374d0a866af1"},
    {file = "syrupy-1.2.2.tar.gz", hash = "sha256:2144a36d6497743fc85150f0798f68eafe049f42dea20b2f0d8b5fbddabe4647"},
]
tenacity = [
    {file = "tenacity-6.3.1-py2.py3-none-any.whl", hash = "sha256:baed357d9f35ec64264d8a4bbf004c35058fad8795c5b0d8a7dc77ecdcbb8f39"},
    {file = "tenacity-6.3.1.tar.gz", hash = "sha256:e14d191fb0a309b563904bbc336582efe2037de437e543b38da749769b544d7f"},
]
testfixtures = [
    {file = "testfixtures-6.17.1-py2.py3-none-any.whl", hash = "sha256:9ed31e83f59619e2fa17df053b241e16e0608f4580f7b5a9333a0c9bdcc99137"},
    {file = "testfixtures-6.17.1.tar.gz", hash = "sha256:5ec3a0dd6f71cc4c304fbc024a10cc293d3e0b852c868014b9f233203e149bda"},
]
toml = [
    {file = "toml-0.10.2-py2.py3-none-any.whl", hash = "sha256:806143ae5bfb6a3c6e736a764057db0e6a0e05e338b5630894a5f779cabb4f9b"},
    {file = "toml-0.10.2.tar.gz", hash = "sha256:b3bda1d108d5dd99f4a20d24d9c348e91c4db7ab1b749200bded2f839ccbe68f"},
]
tomlkit = [
    {file = "tomlkit-0.7.0-py2.py3-none-any.whl", hash = "sha256:6babbd33b17d5c9691896b0e68159215a9387ebfa938aa3ac42f4a4beeb2b831"},
    {file = "tomlkit-0.7.0.tar.gz", hash = "sha256:ac57f29693fab3e309ea789252fcce3061e19110085aa31af5446ca749325618"},
]
traitlets = [
    {file = "traitlets-5.0.5-py3-none-any.whl", hash = "sha256:69ff3f9d5351f31a7ad80443c2674b7099df13cc41fc5fa6e2f6d3b0330b0426"},
    {file = "traitlets-5.0.5.tar.gz", hash = "sha256:178f4ce988f69189f7e523337a3e11d91c786ded9360174a3d9ca83e79bc5396"},
]
transaction = [
    {file = "transaction-3.0.1-py2.py3-none-any.whl", hash = "sha256:2329a6e6b82d1d8d4de9267ea6ee790532c375e5911d3c7633a234e94a4a0a9e"},
    {file = "transaction-3.0.1.tar.gz", hash = "sha256:0c15ef0b7ff3518357ceea75722a30d974c3f85e11aa5cec5d5a2b6a40cfcf68"},
]
translationstring = [
    {file = "translationstring-1.4-py2.py3-none-any.whl", hash = "sha256:5f4dc4d939573db851c8d840551e1a0fb27b946afe3b95aafc22577eed2d6262"},
    {file = "translationstring-1.4.tar.gz", hash = "sha256:bf947538d76e69ba12ab17283b10355a9ecfbc078e6123443f43f2107f6376f3"},
]
typed-ast = [
    {file = "typed_ast-1.4.2-cp35-cp35m-manylinux1_i686.whl", hash = "sha256:7703620125e4fb79b64aa52427ec192822e9f45d37d4b6625ab37ef403e1df70"},
    {file = "typed_ast-1.4.2-cp35-cp35m-manylinux1_x86_64.whl", hash = "sha256:c9aadc4924d4b5799112837b226160428524a9a45f830e0d0f184b19e4090487"},
    {file = "typed_ast-1.4.2-cp35-cp35m-manylinux2014_aarch64.whl", hash = "sha256:9ec45db0c766f196ae629e509f059ff05fc3148f9ffd28f3cfe75d4afb485412"},
    {file = "typed_ast-1.4.2-cp35-cp35m-win32.whl", hash = "sha256:85f95aa97a35bdb2f2f7d10ec5bbdac0aeb9dafdaf88e17492da0504de2e6400"},
    {file = "typed_ast-1.4.2-cp35-cp35m-win_amd64.whl", hash = "sha256:9044ef2df88d7f33692ae3f18d3be63dec69c4fb1b5a4a9ac950f9b4ba571606"},
    {file = "typed_ast-1.4.2-cp36-cp36m-macosx_10_9_x86_64.whl", hash = "sha256:c1c876fd795b36126f773db9cbb393f19808edd2637e00fd6caba0e25f2c7b64"},
    {file = "typed_ast-1.4.2-cp36-cp36m-manylinux1_i686.whl", hash = "sha256:5dcfc2e264bd8a1db8b11a892bd1647154ce03eeba94b461effe68790d8b8e07"},
    {file = "typed_ast-1.4.2-cp36-cp36m-manylinux1_x86_64.whl", hash = "sha256:8db0e856712f79c45956da0c9a40ca4246abc3485ae0d7ecc86a20f5e4c09abc"},
    {file = "typed_ast-1.4.2-cp36-cp36m-manylinux2014_aarch64.whl", hash = "sha256:d003156bb6a59cda9050e983441b7fa2487f7800d76bdc065566b7d728b4581a"},
    {file = "typed_ast-1.4.2-cp36-cp36m-win32.whl", hash = "sha256:4c790331247081ea7c632a76d5b2a265e6d325ecd3179d06e9cf8d46d90dd151"},
    {file = "typed_ast-1.4.2-cp36-cp36m-win_amd64.whl", hash = "sha256:d175297e9533d8d37437abc14e8a83cbc68af93cc9c1c59c2c292ec59a0697a3"},
    {file = "typed_ast-1.4.2-cp37-cp37m-macosx_10_9_x86_64.whl", hash = "sha256:cf54cfa843f297991b7388c281cb3855d911137223c6b6d2dd82a47ae5125a41"},
    {file = "typed_ast-1.4.2-cp37-cp37m-manylinux1_i686.whl", hash = "sha256:b4fcdcfa302538f70929eb7b392f536a237cbe2ed9cba88e3bf5027b39f5f77f"},
    {file = "typed_ast-1.4.2-cp37-cp37m-manylinux1_x86_64.whl", hash = "sha256:987f15737aba2ab5f3928c617ccf1ce412e2e321c77ab16ca5a293e7bbffd581"},
    {file = "typed_ast-1.4.2-cp37-cp37m-manylinux2014_aarch64.whl", hash = "sha256:37f48d46d733d57cc70fd5f30572d11ab8ed92da6e6b28e024e4a3edfb456e37"},
    {file = "typed_ast-1.4.2-cp37-cp37m-win32.whl", hash = "sha256:36d829b31ab67d6fcb30e185ec996e1f72b892255a745d3a82138c97d21ed1cd"},
    {file = "typed_ast-1.4.2-cp37-cp37m-win_amd64.whl", hash = "sha256:8368f83e93c7156ccd40e49a783a6a6850ca25b556c0fa0240ed0f659d2fe496"},
    {file = "typed_ast-1.4.2-cp38-cp38-macosx_10_9_x86_64.whl", hash = "sha256:963c80b583b0661918718b095e02303d8078950b26cc00b5e5ea9ababe0de1fc"},
    {file = "typed_ast-1.4.2-cp38-cp38-manylinux1_i686.whl", hash = "sha256:e683e409e5c45d5c9082dc1daf13f6374300806240719f95dc783d1fc942af10"},
    {file = "typed_ast-1.4.2-cp38-cp38-manylinux1_x86_64.whl", hash = "sha256:84aa6223d71012c68d577c83f4e7db50d11d6b1399a9c779046d75e24bed74ea"},
    {file = "typed_ast-1.4.2-cp38-cp38-manylinux2014_aarch64.whl", hash = "sha256:a38878a223bdd37c9709d07cd357bb79f4c760b29210e14ad0fb395294583787"},
    {file = "typed_ast-1.4.2-cp38-cp38-win32.whl", hash = "sha256:a2c927c49f2029291fbabd673d51a2180038f8cd5a5b2f290f78c4516be48be2"},
    {file = "typed_ast-1.4.2-cp38-cp38-win_amd64.whl", hash = "sha256:c0c74e5579af4b977c8b932f40a5464764b2f86681327410aa028a22d2f54937"},
    {file = "typed_ast-1.4.2-cp39-cp39-macosx_10_9_x86_64.whl", hash = "sha256:07d49388d5bf7e863f7fa2f124b1b1d89d8aa0e2f7812faff0a5658c01c59aa1"},
    {file = "typed_ast-1.4.2-cp39-cp39-manylinux1_i686.whl", hash = "sha256:240296b27397e4e37874abb1df2a608a92df85cf3e2a04d0d4d61055c8305ba6"},
    {file = "typed_ast-1.4.2-cp39-cp39-manylinux1_x86_64.whl", hash = "sha256:d746a437cdbca200622385305aedd9aef68e8a645e385cc483bdc5e488f07166"},
    {file = "typed_ast-1.4.2-cp39-cp39-manylinux2014_aarch64.whl", hash = "sha256:14bf1522cdee369e8f5581238edac09150c765ec1cb33615855889cf33dcb92d"},
    {file = "typed_ast-1.4.2-cp39-cp39-win32.whl", hash = "sha256:cc7b98bf58167b7f2db91a4327da24fb93368838eb84a44c472283778fc2446b"},
    {file = "typed_ast-1.4.2-cp39-cp39-win_amd64.whl", hash = "sha256:7147e2a76c75f0f64c4319886e7639e490fee87c9d25cb1d4faef1d8cf83a440"},
    {file = "typed_ast-1.4.2.tar.gz", hash = "sha256:9fc0b3cb5d1720e7141d103cf4819aea239f7d136acf9ee4a69b047b7986175a"},
]
typing-extensions = [
    {file = "typing_extensions-3.7.4.3-py2-none-any.whl", hash = "sha256:dafc7639cde7f1b6e1acc0f457842a83e722ccca8eef5270af2d74792619a89f"},
    {file = "typing_extensions-3.7.4.3-py3-none-any.whl", hash = "sha256:7cb407020f00f7bfc3cb3e7881628838e69d8f3fcab2f64742a5e76b2f841918"},
    {file = "typing_extensions-3.7.4.3.tar.gz", hash = "sha256:99d4073b617d30288f569d3f13d2bd7548c3a7e4c8de87db09a9d29bb3a4a60c"},
]
unidecode = [
    {file = "Unidecode-1.2.0-py2.py3-none-any.whl", hash = "sha256:12435ef2fc4cdfd9cf1035a1db7e98b6b047fe591892e81f34e94959591fad00"},
    {file = "Unidecode-1.2.0.tar.gz", hash = "sha256:8d73a97d387a956922344f6b74243c2c6771594659778744b2dbdaad8f6b727d"},
]
uritemplate = [
    {file = "uritemplate-3.0.1-py2.py3-none-any.whl", hash = "sha256:07620c3f3f8eed1f12600845892b0e036a2420acf513c53f7de0abd911a5894f"},
    {file = "uritemplate-3.0.1.tar.gz", hash = "sha256:5af8ad10cec94f215e3f48112de2022e1d5a37ed427fbd88652fa908f2ab7cae"},
]
urllib3 = [
    {file = "urllib3-1.26.4-py2.py3-none-any.whl", hash = "sha256:2f4da4594db7e1e110a944bb1b551fdf4e6c136ad42e4234131391e21eb5b0df"},
    {file = "urllib3-1.26.4.tar.gz", hash = "sha256:e7b021f7241115872f92f43c6508082facffbd1c048e3c6e2bb9c2a157e28937"},
]
uwsgi = [
    {file = "uWSGI-2.0.19.1.tar.gz", hash = "sha256:faa85e053c0b1be4d5585b0858d3a511d2cd10201802e8676060fd0a109e5869"},
]
venusian = [
    {file = "venusian-3.0.0-py3-none-any.whl", hash = "sha256:06e7385786ad3a15c70740b2af8d30dfb063a946a851dcb4159f9e2a2302578f"},
    {file = "venusian-3.0.0.tar.gz", hash = "sha256:f6842b7242b1039c0c28f6feef29016e7e7dd3caaeb476a193acf737db31ee38"},
]
virtualenv = [
    {file = "virtualenv-20.4.3-py2.py3-none-any.whl", hash = "sha256:83f95875d382c7abafe06bd2a4cdd1b363e1bb77e02f155ebe8ac082a916b37c"},
    {file = "virtualenv-20.4.3.tar.gz", hash = "sha256:49ec4eb4c224c6f7dd81bb6d0a28a09ecae5894f4e593c89b0db0885f565a107"},
]
waitress = [
    {file = "waitress-1.4.4-py2.py3-none-any.whl", hash = "sha256:3d633e78149eb83b60a07dfabb35579c29aac2d24bb803c18b26fb2ab1a584db"},
    {file = "waitress-1.4.4.tar.gz", hash = "sha256:1bb436508a7487ac6cb097ae7a7fe5413aefca610550baf58f0940e51ecfb261"},
]
wcwidth = [
    {file = "wcwidth-0.2.5-py2.py3-none-any.whl", hash = "sha256:beb4802a9cebb9144e99086eff703a642a13d6a0052920003a230f3294bbe784"},
    {file = "wcwidth-0.2.5.tar.gz", hash = "sha256:c4d647b99872929fdb7bdcaa4fbe7f01413ed3d98077df798530e5b04f116c83"},
]
webencodings = [
    {file = "webencodings-0.5.1-py2.py3-none-any.whl", hash = "sha256:a0af1213f3c2226497a97e2b3aa01a7e4bee4f403f95be16fc9acd2947514a78"},
    {file = "webencodings-0.5.1.tar.gz", hash = "sha256:b36a1c245f2d304965eb4e0a82848379241dc04b865afcc4aab16748587e1923"},
]
webob = [
    {file = "WebOb-1.8.7-py2.py3-none-any.whl", hash = "sha256:73aae30359291c14fa3b956f8b5ca31960e420c28c1bec002547fb04928cf89b"},
    {file = "WebOb-1.8.7.tar.gz", hash = "sha256:b64ef5141be559cfade448f044fa45c2260351edcb6a8ef6b7e00c7dcef0c323"},
]
websockets = [
    {file = "websockets-8.1-cp36-cp36m-macosx_10_6_intel.whl", hash = "sha256:3762791ab8b38948f0c4d281c8b2ddfa99b7e510e46bd8dfa942a5fff621068c"},
    {file = "websockets-8.1-cp36-cp36m-manylinux1_i686.whl", hash = "sha256:3db87421956f1b0779a7564915875ba774295cc86e81bc671631379371af1170"},
    {file = "websockets-8.1-cp36-cp36m-manylinux1_x86_64.whl", hash = "sha256:4f9f7d28ce1d8f1295717c2c25b732c2bc0645db3215cf757551c392177d7cb8"},
    {file = "websockets-8.1-cp36-cp36m-manylinux2010_i686.whl", hash = "sha256:295359a2cc78736737dd88c343cd0747546b2174b5e1adc223824bcaf3e164cb"},
    {file = "websockets-8.1-cp36-cp36m-manylinux2010_x86_64.whl", hash = "sha256:1d3f1bf059d04a4e0eb4985a887d49195e15ebabc42364f4eb564b1d065793f5"},
    {file = "websockets-8.1-cp36-cp36m-win32.whl", hash = "sha256:2db62a9142e88535038a6bcfea70ef9447696ea77891aebb730a333a51ed559a"},
    {file = "websockets-8.1-cp36-cp36m-win_amd64.whl", hash = "sha256:0e4fb4de42701340bd2353bb2eee45314651caa6ccee80dbd5f5d5978888fed5"},
    {file = "websockets-8.1-cp37-cp37m-macosx_10_6_intel.whl", hash = "sha256:9b248ba3dd8a03b1a10b19efe7d4f7fa41d158fdaa95e2cf65af5a7b95a4f989"},
    {file = "websockets-8.1-cp37-cp37m-manylinux1_i686.whl", hash = "sha256:ce85b06a10fc65e6143518b96d3dca27b081a740bae261c2fb20375801a9d56d"},
    {file = "websockets-8.1-cp37-cp37m-manylinux1_x86_64.whl", hash = "sha256:965889d9f0e2a75edd81a07592d0ced54daa5b0785f57dc429c378edbcffe779"},
    {file = "websockets-8.1-cp37-cp37m-manylinux2010_i686.whl", hash = "sha256:751a556205d8245ff94aeef23546a1113b1dd4f6e4d102ded66c39b99c2ce6c8"},
    {file = "websockets-8.1-cp37-cp37m-manylinux2010_x86_64.whl", hash = "sha256:3ef56fcc7b1ff90de46ccd5a687bbd13a3180132268c4254fc0fa44ecf4fc422"},
    {file = "websockets-8.1-cp37-cp37m-win32.whl", hash = "sha256:7ff46d441db78241f4c6c27b3868c9ae71473fe03341340d2dfdbe8d79310acc"},
    {file = "websockets-8.1-cp37-cp37m-win_amd64.whl", hash = "sha256:20891f0dddade307ffddf593c733a3fdb6b83e6f9eef85908113e628fa5a8308"},
    {file = "websockets-8.1-cp38-cp38-macosx_10_9_x86_64.whl", hash = "sha256:c1ec8db4fac31850286b7cd3b9c0e1b944204668b8eb721674916d4e28744092"},
    {file = "websockets-8.1-cp38-cp38-manylinux1_i686.whl", hash = "sha256:5c01fd846263a75bc8a2b9542606927cfad57e7282965d96b93c387622487485"},
    {file = "websockets-8.1-cp38-cp38-manylinux1_x86_64.whl", hash = "sha256:9bef37ee224e104a413f0780e29adb3e514a5b698aabe0d969a6ba426b8435d1"},
    {file = "websockets-8.1-cp38-cp38-manylinux2010_i686.whl", hash = "sha256:d705f8aeecdf3262379644e4b55107a3b55860eb812b673b28d0fbc347a60c55"},
    {file = "websockets-8.1-cp38-cp38-manylinux2010_x86_64.whl", hash = "sha256:c8a116feafdb1f84607cb3b14aa1418424ae71fee131642fc568d21423b51824"},
    {file = "websockets-8.1-cp38-cp38-win32.whl", hash = "sha256:e898a0863421650f0bebac8ba40840fc02258ef4714cb7e1fd76b6a6354bda36"},
    {file = "websockets-8.1-cp38-cp38-win_amd64.whl", hash = "sha256:f8a7bff6e8664afc4e6c28b983845c5bc14965030e3fb98789734d416af77c4b"},
    {file = "websockets-8.1.tar.gz", hash = "sha256:5c65d2da8c6bce0fca2528f69f44b2f977e06954c8512a952222cea50dad430f"},
]
wemake-python-styleguide = [
    {file = "wemake-python-styleguide-0.15.2.tar.gz", hash = "sha256:46663b3d3ad7f726bd57635fa0333ef1051e23f5c180fe8f8749d7dae8e89a19"},
    {file = "wemake_python_styleguide-0.15.2-py3-none-any.whl", hash = "sha256:1987f867de70e8cf0fad1fdabb2986a5a9ee0c63e773aceb2c751aa85434d2fa"},
]
wmctrl = [
    {file = "wmctrl-0.3.tar.gz", hash = "sha256:d806f65ac1554366b6e31d29d7be2e8893996c0acbb2824bbf2b1f49cf628a13"},
]
wrapt = [
    {file = "wrapt-1.12.1.tar.gz", hash = "sha256:b62ffa81fb85f4332a4f609cab4ac40709470da05643a082ec1eb88e6d9b97d7"},
]
yarl = [
    {file = "yarl-1.6.3-cp36-cp36m-macosx_10_14_x86_64.whl", hash = "sha256:0355a701b3998dcd832d0dc47cc5dedf3874f966ac7f870e0f3a6788d802d434"},
    {file = "yarl-1.6.3-cp36-cp36m-manylinux1_i686.whl", hash = "sha256:bafb450deef6861815ed579c7a6113a879a6ef58aed4c3a4be54400ae8871478"},
    {file = "yarl-1.6.3-cp36-cp36m-manylinux2014_aarch64.whl", hash = "sha256:547f7665ad50fa8563150ed079f8e805e63dd85def6674c97efd78eed6c224a6"},
    {file = "yarl-1.6.3-cp36-cp36m-manylinux2014_i686.whl", hash = "sha256:63f90b20ca654b3ecc7a8d62c03ffa46999595f0167d6450fa8383bab252987e"},
    {file = "yarl-1.6.3-cp36-cp36m-manylinux2014_ppc64le.whl", hash = "sha256:97b5bdc450d63c3ba30a127d018b866ea94e65655efaf889ebeabc20f7d12406"},
    {file = "yarl-1.6.3-cp36-cp36m-manylinux2014_s390x.whl", hash = "sha256:d8d07d102f17b68966e2de0e07bfd6e139c7c02ef06d3a0f8d2f0f055e13bb76"},
    {file = "yarl-1.6.3-cp36-cp36m-manylinux2014_x86_64.whl", hash = "sha256:15263c3b0b47968c1d90daa89f21fcc889bb4b1aac5555580d74565de6836366"},
    {file = "yarl-1.6.3-cp36-cp36m-win32.whl", hash = "sha256:b5dfc9a40c198334f4f3f55880ecf910adebdcb2a0b9a9c23c9345faa9185721"},
    {file = "yarl-1.6.3-cp36-cp36m-win_amd64.whl", hash = "sha256:b2e9a456c121e26d13c29251f8267541bd75e6a1ccf9e859179701c36a078643"},
    {file = "yarl-1.6.3-cp37-cp37m-macosx_10_14_x86_64.whl", hash = "sha256:ce3beb46a72d9f2190f9e1027886bfc513702d748047b548b05dab7dfb584d2e"},
    {file = "yarl-1.6.3-cp37-cp37m-manylinux1_i686.whl", hash = "sha256:2ce4c621d21326a4a5500c25031e102af589edb50c09b321049e388b3934eec3"},
    {file = "yarl-1.6.3-cp37-cp37m-manylinux2014_aarch64.whl", hash = "sha256:d26608cf178efb8faa5ff0f2d2e77c208f471c5a3709e577a7b3fd0445703ac8"},
    {file = "yarl-1.6.3-cp37-cp37m-manylinux2014_i686.whl", hash = "sha256:4c5bcfc3ed226bf6419f7a33982fb4b8ec2e45785a0561eb99274ebbf09fdd6a"},
    {file = "yarl-1.6.3-cp37-cp37m-manylinux2014_ppc64le.whl", hash = "sha256:4736eaee5626db8d9cda9eb5282028cc834e2aeb194e0d8b50217d707e98bb5c"},
    {file = "yarl-1.6.3-cp37-cp37m-manylinux2014_s390x.whl", hash = "sha256:68dc568889b1c13f1e4745c96b931cc94fdd0defe92a72c2b8ce01091b22e35f"},
    {file = "yarl-1.6.3-cp37-cp37m-manylinux2014_x86_64.whl", hash = "sha256:7356644cbed76119d0b6bd32ffba704d30d747e0c217109d7979a7bc36c4d970"},
    {file = "yarl-1.6.3-cp37-cp37m-win32.whl", hash = "sha256:00d7ad91b6583602eb9c1d085a2cf281ada267e9a197e8b7cae487dadbfa293e"},
    {file = "yarl-1.6.3-cp37-cp37m-win_amd64.whl", hash = "sha256:69ee97c71fee1f63d04c945f56d5d726483c4762845400a6795a3b75d56b6c50"},
    {file = "yarl-1.6.3-cp38-cp38-macosx_10_14_x86_64.whl", hash = "sha256:e46fba844f4895b36f4c398c5af062a9808d1f26b2999c58909517384d5deda2"},
    {file = "yarl-1.6.3-cp38-cp38-manylinux1_i686.whl", hash = "sha256:31ede6e8c4329fb81c86706ba8f6bf661a924b53ba191b27aa5fcee5714d18ec"},
    {file = "yarl-1.6.3-cp38-cp38-manylinux2014_aarch64.whl", hash = "sha256:fcbb48a93e8699eae920f8d92f7160c03567b421bc17362a9ffbbd706a816f71"},
    {file = "yarl-1.6.3-cp38-cp38-manylinux2014_i686.whl", hash = "sha256:72a660bdd24497e3e84f5519e57a9ee9220b6f3ac4d45056961bf22838ce20cc"},
    {file = "yarl-1.6.3-cp38-cp38-manylinux2014_ppc64le.whl", hash = "sha256:324ba3d3c6fee56e2e0b0d09bf5c73824b9f08234339d2b788af65e60040c959"},
    {file = "yarl-1.6.3-cp38-cp38-manylinux2014_s390x.whl", hash = "sha256:e6b5460dc5ad42ad2b36cca524491dfcaffbfd9c8df50508bddc354e787b8dc2"},
    {file = "yarl-1.6.3-cp38-cp38-manylinux2014_x86_64.whl", hash = "sha256:6d6283d8e0631b617edf0fd726353cb76630b83a089a40933043894e7f6721e2"},
    {file = "yarl-1.6.3-cp38-cp38-win32.whl", hash = "sha256:9ede61b0854e267fd565e7527e2f2eb3ef8858b301319be0604177690e1a3896"},
    {file = "yarl-1.6.3-cp38-cp38-win_amd64.whl", hash = "sha256:f0b059678fd549c66b89bed03efcabb009075bd131c248ecdf087bdb6faba24a"},
    {file = "yarl-1.6.3-cp39-cp39-macosx_10_14_x86_64.whl", hash = "sha256:329412812ecfc94a57cd37c9d547579510a9e83c516bc069470db5f75684629e"},
    {file = "yarl-1.6.3-cp39-cp39-manylinux1_i686.whl", hash = "sha256:c49ff66d479d38ab863c50f7bb27dee97c6627c5fe60697de15529da9c3de724"},
    {file = "yarl-1.6.3-cp39-cp39-manylinux2014_aarch64.whl", hash = "sha256:f040bcc6725c821a4c0665f3aa96a4d0805a7aaf2caf266d256b8ed71b9f041c"},
    {file = "yarl-1.6.3-cp39-cp39-manylinux2014_i686.whl", hash = "sha256:d5c32c82990e4ac4d8150fd7652b972216b204de4e83a122546dce571c1bdf25"},
    {file = "yarl-1.6.3-cp39-cp39-manylinux2014_ppc64le.whl", hash = "sha256:d597767fcd2c3dc49d6eea360c458b65643d1e4dbed91361cf5e36e53c1f8c96"},
    {file = "yarl-1.6.3-cp39-cp39-manylinux2014_s390x.whl", hash = "sha256:8aa3decd5e0e852dc68335abf5478a518b41bf2ab2f330fe44916399efedfae0"},
    {file = "yarl-1.6.3-cp39-cp39-manylinux2014_x86_64.whl", hash = "sha256:73494d5b71099ae8cb8754f1df131c11d433b387efab7b51849e7e1e851f07a4"},
    {file = "yarl-1.6.3-cp39-cp39-win32.whl", hash = "sha256:5b883e458058f8d6099e4420f0cc2567989032b5f34b271c0827de9f1079a424"},
    {file = "yarl-1.6.3-cp39-cp39-win_amd64.whl", hash = "sha256:4953fb0b4fdb7e08b2f3b3be80a00d28c5c8a2056bb066169de00e6501b986b6"},
    {file = "yarl-1.6.3.tar.gz", hash = "sha256:8a9066529240171b68893d60dca86a763eae2139dd42f42106b03cf4b426bf10"},
]
"zope.deprecation" = [
    {file = "zope.deprecation-4.4.0-py2.py3-none-any.whl", hash = "sha256:f1480b74995958b24ce37b0ef04d3663d2683e5d6debc96726eff18acf4ea113"},
    {file = "zope.deprecation-4.4.0.tar.gz", hash = "sha256:0d453338f04bacf91bbfba545d8bcdf529aa829e67b705eac8c1a7fdce66e2df"},
]
"zope.interface" = [
    {file = "zope.interface-5.3.0-cp27-cp27m-macosx_10_14_x86_64.whl", hash = "sha256:2ec58e1e1691dde4fbbd97f8610de0f8f1b1a38593653f7d3b8e931b9cd6d67f"},
    {file = "zope.interface-5.3.0-cp27-cp27m-manylinux1_i686.whl", hash = "sha256:d3cd9bad547a8e5fbe712a1dc1413aff1b917e8d39a2cd1389a6f933b7a21460"},
    {file = "zope.interface-5.3.0-cp27-cp27m-manylinux1_x86_64.whl", hash = "sha256:672668729edcba0f2ee522ab177fcad91c81cfce991c24d8767765e2637d3515"},
    {file = "zope.interface-5.3.0-cp27-cp27m-manylinux2010_i686.whl", hash = "sha256:79b6db1a18253db86e9bf1e99fa829d60fd3fc7ac04f4451c44e4bdcf6756a42"},
    {file = "zope.interface-5.3.0-cp27-cp27m-manylinux2010_x86_64.whl", hash = "sha256:74b331c5d5efdddf5bbd9e1f7d8cb91a0d6b9c4ba45ca3e9003047a84dca1a3b"},
    {file = "zope.interface-5.3.0-cp27-cp27m-win32.whl", hash = "sha256:9c7044dbbf8c58420a9ef4ed6901f5a8b7698d90cd984d7f57a18c78474686f6"},
    {file = "zope.interface-5.3.0-cp27-cp27m-win_amd64.whl", hash = "sha256:96c2e68385f3848d58f19b2975a675532abdb65c8fa5f04d94b95b27b6b1ffa7"},
    {file = "zope.interface-5.3.0-cp27-cp27mu-manylinux1_i686.whl", hash = "sha256:c7b6032dc4490b0dcaf078f09f5b382dc35493cb7f473840368bf0de3196c2b6"},
    {file = "zope.interface-5.3.0-cp27-cp27mu-manylinux1_x86_64.whl", hash = "sha256:0378a42ec284b65706d9ef867600a4a31701a0d6773434e6537cfc744e3343f4"},
    {file = "zope.interface-5.3.0-cp27-cp27mu-manylinux2010_i686.whl", hash = "sha256:823d1b4a6a028b8327e64865e2c81a8959ae9f4e7c9c8e0eec814f4f9b36b362"},
    {file = "zope.interface-5.3.0-cp27-cp27mu-manylinux2010_x86_64.whl", hash = "sha256:67aa26097e194947d29f2b5a123830e03da1519bcce10cac034a51fcdb99c34f"},
    {file = "zope.interface-5.3.0-cp35-cp35m-manylinux1_i686.whl", hash = "sha256:b4d59ab3608538e550a72cea13d3c209dd72b6e19e832688da7884081c01594e"},
    {file = "zope.interface-5.3.0-cp35-cp35m-manylinux1_x86_64.whl", hash = "sha256:28d8157f8c77662a1e0796a7d3cfa8910289131d4b4dd4e10b2686ab1309b67b"},
    {file = "zope.interface-5.3.0-cp35-cp35m-manylinux2010_i686.whl", hash = "sha256:26109c50ccbcc10f651f76277cfc05fba8418a907daccc300c9247f24b3158a2"},
    {file = "zope.interface-5.3.0-cp35-cp35m-manylinux2010_x86_64.whl", hash = "sha256:416feb6500f7b6fc00d32271f6b8495e67188cb5eb51fc8e289b81fdf465a9cb"},
    {file = "zope.interface-5.3.0-cp35-cp35m-manylinux2014_aarch64.whl", hash = "sha256:b51d3f1cd87f488455f43046d72003689024b0fa9b2d53635db7523033b19996"},
    {file = "zope.interface-5.3.0-cp35-cp35m-win32.whl", hash = "sha256:0e6cdbdd94ae94d1433ab51f46a76df0f2cd041747c31baec1c1ffa4e76bd0c1"},
    {file = "zope.interface-5.3.0-cp35-cp35m-win_amd64.whl", hash = "sha256:2c51689b7b40c7d9c7e8a678350e73dc647945a13b4e416e7a02bbf0c37bdb01"},
    {file = "zope.interface-5.3.0-cp36-cp36m-macosx_10_14_x86_64.whl", hash = "sha256:f966765f54b536e791541458de84a737a6adba8467190f17a8fe7f85354ba908"},
    {file = "zope.interface-5.3.0-cp36-cp36m-manylinux1_i686.whl", hash = "sha256:61b8454190b9cc87279232b6de28dee0bad040df879064bb2f0e505cda907918"},
    {file = "zope.interface-5.3.0-cp36-cp36m-manylinux1_x86_64.whl", hash = "sha256:8af4b3116e4a37059bc8c7fe36d4a73d7c1d8802a1d8b6e549f1380d13a40160"},
    {file = "zope.interface-5.3.0-cp36-cp36m-manylinux2010_i686.whl", hash = "sha256:7d79cd354ae0a033ac7b86a2889c9e8bb0bb48243a6ed27fc5064ce49b842ada"},
    {file = "zope.interface-5.3.0-cp36-cp36m-manylinux2010_x86_64.whl", hash = "sha256:54243053316b5eec92affe43bbace7c8cd946bc0974a4aa39ff1371df0677b22"},
    {file = "zope.interface-5.3.0-cp36-cp36m-manylinux2014_aarch64.whl", hash = "sha256:7426bea25bdf92f00fa52c7b30fcd2a2f71c21cf007178971b1f248b6c2d3145"},
    {file = "zope.interface-5.3.0-cp36-cp36m-win32.whl", hash = "sha256:92195df3913c1de80062635bf64cd7bd0d0934a7fa1689b6d287d1cbbd16922c"},
    {file = "zope.interface-5.3.0-cp36-cp36m-win_amd64.whl", hash = "sha256:c95b355dba2aaf5177dff943b25ded0529a7feb80021d5fdb114a99f0a1ef508"},
    {file = "zope.interface-5.3.0-cp37-cp37m-macosx_10_14_x86_64.whl", hash = "sha256:f3c37b0dc1898e305aad4f7a1d75f6da83036588c28a9ce0afc681ff5245a601"},
    {file = "zope.interface-5.3.0-cp37-cp37m-manylinux1_i686.whl", hash = "sha256:527415b5ca201b4add44026f70278fbc0b942cf0801a26ca5527cb0389b6151e"},
    {file = "zope.interface-5.3.0-cp37-cp37m-manylinux1_x86_64.whl", hash = "sha256:c980ae87863d76b1ea9a073d6d95554b4135032d34bc541be50c07d4a085821b"},
    {file = "zope.interface-5.3.0-cp37-cp37m-manylinux2010_i686.whl", hash = "sha256:8b4b0034e6c7f30133fa64a1cc276f8f1a155ef9529e7eb93a3c1728b40c0f5c"},
    {file = "zope.interface-5.3.0-cp37-cp37m-manylinux2010_x86_64.whl", hash = "sha256:c02105deda867d09cdd5088d08708f06d75759df6f83d8f7007b06f422908a30"},
    {file = "zope.interface-5.3.0-cp37-cp37m-manylinux2014_aarch64.whl", hash = "sha256:e8809b01f27f679e3023b9e2013051e0a3f17abff4228cb5197663afd8a0f2c7"},
    {file = "zope.interface-5.3.0-cp37-cp37m-win32.whl", hash = "sha256:221b41442cf4428fcda7fc958c9721c916709e2a3a9f584edd70f1493a09a762"},
    {file = "zope.interface-5.3.0-cp37-cp37m-win_amd64.whl", hash = "sha256:07d289358a8c565ea09e426590dd1179f93cf5ac3dd17d43fcc4fc63c1a9d275"},
    {file = "zope.interface-5.3.0-cp38-cp38-macosx_10_14_x86_64.whl", hash = "sha256:89a6091f2d07936c8a96ce56f2000ecbef20fb420a94845e7d53913c558a6378"},
    {file = "zope.interface-5.3.0-cp38-cp38-manylinux1_i686.whl", hash = "sha256:a413c424199bcbab71bf5fa7538246f27177fbd6dd74b2d9c5f34878658807f8"},
    {file = "zope.interface-5.3.0-cp38-cp38-manylinux1_x86_64.whl", hash = "sha256:12588a46ae0a99f172c4524cbbc3bb870f32e0f8405e9fa11a5ef3fa3a808ad7"},
    {file = "zope.interface-5.3.0-cp38-cp38-manylinux2010_i686.whl", hash = "sha256:11354fb8b8bdc5cdd66358ed4f1f0ce739d78ff6d215d33b8f3ae282258c0f11"},
    {file = "zope.interface-5.3.0-cp38-cp38-manylinux2010_x86_64.whl", hash = "sha256:6e7305e42b5f54e5ccf51820de46f0a7c951ba7cb9e3f519e908545b0f5628d0"},
    {file = "zope.interface-5.3.0-cp38-cp38-manylinux2014_aarch64.whl", hash = "sha256:520352b18adea5478bbf387e9c77910a914985671fe36bc5ef19fdcb67a854bc"},
    {file = "zope.interface-5.3.0-cp38-cp38-win32.whl", hash = "sha256:d12895cd083e35e9e032eb4b57645b91116f8979527381a8d864d1f6b8cb4a2e"},
    {file = "zope.interface-5.3.0-cp38-cp38-win_amd64.whl", hash = "sha256:18c478b89b6505756f007dcf76a67224a23dcf0f365427742ed0c0473099caa4"},
    {file = "zope.interface-5.3.0-cp39-cp39-macosx_10_14_x86_64.whl", hash = "sha256:fa939c2e2468142c9773443d4038e7c915b0cc1b670d3c9192bdc503f7ea73e9"},
    {file = "zope.interface-5.3.0-cp39-cp39-manylinux1_i686.whl", hash = "sha256:02d3535aa18e34ce97c58d241120b7554f7d1cf4f8002fc9675cc7e7745d20e8"},
    {file = "zope.interface-5.3.0-cp39-cp39-manylinux1_x86_64.whl", hash = "sha256:fcc5c1f95102989d2e116ffc8467963554ce89f30a65a3ea86a4d06849c498d8"},
    {file = "zope.interface-5.3.0-cp39-cp39-manylinux2010_i686.whl", hash = "sha256:16caa44a06f6b0b2f7626ced4b193c1ae5d09c1b49c9b4962c93ae8aa2134f55"},
    {file = "zope.interface-5.3.0-cp39-cp39-manylinux2010_x86_64.whl", hash = "sha256:8715717a5861932b7fe7f3cbd498c82ff4132763e2fea182cc95e53850394ec1"},
    {file = "zope.interface-5.3.0-cp39-cp39-manylinux2014_aarch64.whl", hash = "sha256:a1937efed7e3fe0ee74630e1960df887d8aa83c571e1cf4db9d15b9c181d457d"},
    {file = "zope.interface-5.3.0-cp39-cp39-win32.whl", hash = "sha256:7234ac6782ca43617de803735949f79b894f0c5d353fbc001d745503c69e6d1d"},
    {file = "zope.interface-5.3.0-cp39-cp39-win_amd64.whl", hash = "sha256:a38c10423a475a1658e2cb8f52cf84ec20a4c0adff724dd43a6b45183f499bc1"},
    {file = "zope.interface-5.3.0.tar.gz", hash = "sha256:b18a855f8504743e0a2d8b75d008c7720d44e4c76687e13f959e35d9a13eb397"},
]
"zope.sqlalchemy" = [
    {file = "zope.sqlalchemy-1.3-py2.py3-none-any.whl", hash = "sha256:607d65c7974b2aa586f0608ca740b03ddb582ad84ceb3545b55ad5a402fd6dff"},
    {file = "zope.sqlalchemy-1.3.tar.gz", hash = "sha256:b9c689d39d83856b5a81ac45dbd3317762bf6a2b576c5dd13aaa2c56e0168154"},
]<|MERGE_RESOLUTION|>--- conflicted
+++ resolved
@@ -35,14 +35,14 @@
 
 [[package]]
 name = "asgiref"
-version = "3.3.1"
+version = "3.3.2"
 description = "ASGI specs, helper code, and adapters"
 category = "main"
 optional = false
-python-versions = ">=3.5"
-
-[package.extras]
-tests = ["pytest", "pytest-asyncio"]
+python-versions = ">=3.6"
+
+[package.extras]
+tests = ["pytest", "pytest-asyncio", "mypy (>=0.800)"]
 
 [[package]]
 name = "astor"
@@ -1182,11 +1182,7 @@
 
 [[package]]
 name = "outcome-devkit"
-<<<<<<< HEAD
 version = "6.6.4"
-=======
-version = "6.6.2"
->>>>>>> 1b3548c3
 description = "A package containing common dev dependencies for python projects."
 category = "dev"
 optional = false
@@ -1214,11 +1210,7 @@
 outcome-utils = ">=5.0.3,<6.0.0"
 pactman = ">=2.28.0,<3.0.0"
 pdbpp = ">=0.10.2,<0.11.0"
-<<<<<<< HEAD
 poetry = "1.1.5"
-=======
-poetry = "1.1.4"
->>>>>>> 1b3548c3
 pre-commit = ">=2.10.1,<3.0.0"
 pydantic = ">=1.7.3,<2.0.0"
 pytest = ">=6.2.2,<7.0.0"
@@ -1514,11 +1506,7 @@
 
 [[package]]
 name = "poetry"
-<<<<<<< HEAD
 version = "1.1.5"
-=======
-version = "1.1.4"
->>>>>>> 1b3548c3
 description = "Python dependency management and packaging made easy."
 category = "dev"
 optional = false
@@ -1535,11 +1523,7 @@
 packaging = ">=20.4,<21.0"
 pexpect = ">=4.7.0,<5.0.0"
 pkginfo = ">=1.4,<2.0"
-<<<<<<< HEAD
 poetry-core = ">=1.0.2,<1.1.0"
-=======
-poetry-core = ">=1.0.0,<2.0.0"
->>>>>>> 1b3548c3
 requests = ">=2.18,<3.0"
 requests-toolbelt = ">=0.9.1,<0.10.0"
 shellingham = ">=1.1,<2.0"
@@ -2568,11 +2552,7 @@
 [metadata]
 lock-version = "1.1"
 python-versions = "^3.8.6"
-<<<<<<< HEAD
 content-hash = "61785bad4cd92aede6c2b94583e2f2c11207b432106f3c2857a3085a4aa22e9f"
-=======
-content-hash = "ca22e396526822cd6ca9adff2fdded10aaacd27cdec4270451af8f6798c2d7c8"
->>>>>>> 1b3548c3
 
 [metadata.files]
 aiohttp = [
@@ -2623,8 +2603,8 @@
     {file = "appnope-0.1.2.tar.gz", hash = "sha256:dd83cd4b5b460958838f6eb3000c660b1f9caf2a5b1de4264e941512f603258a"},
 ]
 asgiref = [
-    {file = "asgiref-3.3.1-py3-none-any.whl", hash = "sha256:5ee950735509d04eb673bd7f7120f8fa1c9e2df495394992c73234d526907e17"},
-    {file = "asgiref-3.3.1.tar.gz", hash = "sha256:7162a3cb30ab0609f1a4c95938fd73e8604f63bdba516a7f7d64b83ff09478f0"},
+    {file = "asgiref-3.3.2-py3-none-any.whl", hash = "sha256:34103fa20270d8843a66e5df18547d2e8139534d23e3beffe96647c65ddffd4d"},
+    {file = "asgiref-3.3.2.tar.gz", hash = "sha256:c62b616b226d6c2e927b0225f8101f9e2cca08112cff98839ca6726c129ff9e0"},
 ]
 astor = [
     {file = "astor-0.8.1-py2.py3-none-any.whl", hash = "sha256:070a54e890cefb5b3739d19f30f5a5ec840ffc9c50ffa7d23cc9fc1a38ebbfc5"},
@@ -3279,13 +3259,8 @@
     {file = "nodeenv-1.5.0.tar.gz", hash = "sha256:ab45090ae383b716c4ef89e690c41ff8c2b257b85b309f01f3654df3d084bd7c"},
 ]
 outcome-devkit = [
-<<<<<<< HEAD
     {file = "outcome-devkit-6.6.4.tar.gz", hash = "sha256:dd54646a178ee0fefa09535b55d493e5f1e9b6296d0de95c6e14cf6ca29cccc8"},
     {file = "outcome_devkit-6.6.4-py3-none-any.whl", hash = "sha256:99bca649d2eeeac74f38331459268984327148590a9b850f4e0cd19e5eab2553"},
-=======
-    {file = "outcome-devkit-6.6.2.tar.gz", hash = "sha256:f9e2fa96bba7a4c6576a235d58085984833bead6a55105199f9ecac09a49bd3c"},
-    {file = "outcome_devkit-6.6.2-py3-none-any.whl", hash = "sha256:1d6d8aefdce02e8685792085291a90f89bf0e07c1b1e59399bdeea520681284e"},
->>>>>>> 1b3548c3
 ]
 outcome-pypicloud-storage-gcs = [
     {file = "outcome-pypicloud-storage-gcs-0.3.0.tar.gz", hash = "sha256:18f6416e583f7bf39261f12ee83c39393161cd729bfd677427de0dcf5579b72c"},
@@ -3378,13 +3353,8 @@
     {file = "pluggy-0.13.1.tar.gz", hash = "sha256:15b2acde666561e1298d71b523007ed7364de07029219b604cf808bfa1c765b0"},
 ]
 poetry = [
-<<<<<<< HEAD
     {file = "poetry-1.1.5-py2.py3-none-any.whl", hash = "sha256:161a2517366c55dcb7710decdd5647c1a54cd1a20056812234127853a63dd72f"},
     {file = "poetry-1.1.5.tar.gz", hash = "sha256:6a326ee0e2c3b5a6699d4075cbea54660499834843ac5688d49697ad27027db7"},
-=======
-    {file = "poetry-1.1.4-py2.py3-none-any.whl", hash = "sha256:a0fd73af8831f8d8e910fa9c58af71194ed2d17e43e04cbf5db3087305027d38"},
-    {file = "poetry-1.1.4.tar.gz", hash = "sha256:946a5a1173be607c7c5c593358a0fb0c0d6af4400c978929ecdb19c3a37b53a8"},
->>>>>>> 1b3548c3
 ]
 poetry-core = [
     {file = "poetry-core-1.0.2.tar.gz", hash = "sha256:ff505d656a6cf40ffbf84393d8b5bf37b78523a15def3ac473b6fad74261ee71"},
